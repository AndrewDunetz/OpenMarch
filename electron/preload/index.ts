--- conflicted
+++ resolved
@@ -148,21 +148,11 @@
 
     // History
     /** Activates on undo or redo. */
-<<<<<<< HEAD
-    onHistoryAction: (
-        callback: (args: {
-            tableName: string;
-            marcher_ids: number[];
-            page_id: number;
-        }) => string,
-    ) => ipcRenderer.on("history:action", (event, args) => callback(args)),
-=======
     onHistoryAction: (callback: (args: DbServices.HistoryResponse) => void) =>
         ipcRenderer.on(
             "history:action",
-            (event, args: DbServices.HistoryResponse) => callback(args)
+            (event, args: DbServices.HistoryResponse) => callback(args),
         ),
->>>>>>> 802bc931
     removeHistoryActionListener: () =>
         ipcRenderer.removeAllListeners("history:action"),
     undo: () => ipcRenderer.invoke("history:undo"),
@@ -176,13 +166,8 @@
     updateFieldProperties: (newFieldProperties: FieldProperties) =>
         ipcRenderer.invoke(
             "field_properties:update",
-<<<<<<< HEAD
             newFieldProperties,
-        ) as Promise<DbServices.DatabaseResponse<FieldProperties>>,
-=======
-            newFieldProperties
         ) as Promise<DbServices.LegacyDatabaseResponse<FieldProperties>>,
->>>>>>> 802bc931
 
     // Marcher
     /**
@@ -228,19 +213,11 @@
             "page:update",
             modifiedPages,
             addToHistoryQueue,
-<<<<<<< HEAD
             updateInReverse,
-        ) as Promise<DbServices.DatabaseResponse<Page[]>>,
-    deletePage: (id: number) =>
-        ipcRenderer.invoke("page:delete", id) as Promise<
-            DbServices.DatabaseResponse<Page>
-=======
-            updateInReverse
         ) as Promise<DatabaseResponse<DatabasePage[]>>,
     deletePages: (pageIds: Set<number>) =>
         ipcRenderer.invoke("page:delete", pageIds) as Promise<
             DatabaseResponse<DatabasePage[]>
->>>>>>> 802bc931
         >,
 
     // MarcherPage
