import Constants from "../../../src/global/Constants";
import Database from "better-sqlite3";
import { createHistoryTables, createUndoTriggers } from "../database.history";
import v5 from "./v5";

const FIRST_BEAT_ID = 0;
const FIRST_PAGE_ID = 0;

export default class v6 extends v5 {
    get version() {
        return 6;
    }

    migrateToThisVersion(db?: Database.Database): void {
        const dbToUse = db ? db : this.databaseConnector();
        if (!dbToUse) throw new Error("Failed to connect to database.");

        this.migrationWrapper(() => {
            // Create new tables first, but don't create initial beats since we'll create them from ABC data
            this.createBeatsTable(dbToUse, false);
            this.createUtilityTable(dbToUse);
<<<<<<< HEAD
            this.createSectionAppearancesTable(dbToUse);
=======
>>>>>>> 41257557

            // Create section appearances table
            dbToUse.exec(`
                CREATE TABLE IF NOT EXISTS "section_appearances" (
                    "id"            INTEGER PRIMARY KEY,
                    "section"       TEXT NOT NULL UNIQUE,
                    "fill_color"    TEXT NOT NULL DEFAULT 'rgba(0, 0, 0, 1)',
                    "outline_color" TEXT NOT NULL DEFAULT 'rgba(0, 0, 0, 1)',
                    "shape_type"    TEXT NOT NULL DEFAULT 'circle',
                    "created_at"    TEXT NOT NULL DEFAULT CURRENT_TIMESTAMP,
                    "updated_at"    TEXT NOT NULL DEFAULT CURRENT_TIMESTAMP
                );
            `);

            // Get the old ABC notation data
            type OldMeasureData = {
                abc_data: string;
                created_at: string;
                updated_at: string;
            };
            const oldMeasureData = dbToUse
                .prepare(
                    `
                SELECT abc_data, created_at, updated_at
                FROM measures
                WHERE id = 1
            `,
                )
                .get() as OldMeasureData | undefined;

            // Convert ABC notation to Measure objects
            let measures: Measure[] = [];
            if (oldMeasureData?.abc_data) {
                measures = Measure.abcToMeasures(oldMeasureData.abc_data);
            } else {
                // If no measures exist, create default measures from the template
                measures = Measure.abcToMeasures(Measure.defaultMeasures);
            }

            // Drop and recreate measures table with new schema
            dbToUse.exec(
                `DROP TABLE IF EXISTS "${Constants.MeasureTableName}"`,
            );
            this.createMeasureTable(dbToUse);

            // First, create all the beats needed for the measures
            const insertBeat = dbToUse.prepare(`
                INSERT INTO "${Constants.BeatsTableName}" (
                    id,
                    duration,
                    position,
                    include_in_measure,
                    notes,
                    created_at,
                    updated_at
                ) VALUES (@id, @duration, @position, 1, NULL, CURRENT_TIMESTAMP, CURRENT_TIMESTAMP);
            `);

            // Insert measures into new table
            // Each measure will start at a beat position based on its duration
            const insertMeasure = dbToUse.prepare(`
                INSERT INTO "${Constants.MeasureTableName}" (
                    start_beat,
                    rehearsal_mark,
                    notes,
                    created_at,
                    updated_at
                ) VALUES (@start_beat, @rehearsal_mark, @notes, CURRENT_TIMESTAMP, CURRENT_TIMESTAMP);
            `);

            // Create a start beat
            insertBeat.run({
                id: FIRST_BEAT_ID,
                duration: 0,
                position: 0,
            });

            // For each measure, calculate its beats and create them
            let lastTempo = 120;
            let currentBeatId = 1; // Start at 1 since 0 is reserved for FIRST_BEAT_ID
            for (const measure of measures) {
                const beatDuration = measure.duration / measure.getBigBeats();
                for (let i = 0; i < measure.getBigBeats(); i++) {
                    insertBeat.run({
                        id: currentBeatId,
                        duration: beatDuration,
                        position: currentBeatId,
                    });

                    if (i === 0) {
                        insertMeasure.run({
                            start_beat: currentBeatId,
                            rehearsal_mark: measure.rehearsalMark,
                            notes: measure.notes,
                        });
                    }

                    currentBeatId++;
                }
                lastTempo = measure.tempo;
            }
            const numBeats = currentBeatId;

            // Migrate pages table
            interface PageBackup {
                id: number;
                is_subset: number;
                notes: string | null;
                counts: number;
                created_at: string;
                updated_at: string;
            }

            // Create temporary table
            dbToUse.exec(`
                CREATE TEMPORARY TABLE pages_backup (
                    id INTEGER PRIMARY KEY,
                    is_subset INTEGER NOT NULL DEFAULT 0,
                    notes TEXT,
                    counts INTEGER NOT NULL,
                    created_at TEXT NOT NULL,
                    updated_at TEXT NOT NULL
                );
            `);

            // Copy existing data to backup
            dbToUse.exec(`
                INSERT INTO pages_backup
                SELECT id, is_subset, notes, counts, created_at, updated_at
                FROM pages;
            `);

            // Get backup data
            const pagesBackup = dbToUse
                .prepare(
                    `
                SELECT * FROM pages_backup ORDER BY id
            `,
                )
                .all() as PageBackup[];

            const marcherPagesBackup = dbToUse
                .prepare(
                    `
                SELECT * FROM marcher_pages ORDER BY id
            `,
                )
                .all() as {
                id: number;
                marcher_id: number;
                page_id: number;
                x: number;
                y: number;
            }[];

            // Drop and recreate pages table
            dbToUse.exec(`
                DROP TABLE pages;

                CREATE TABLE "pages" (
                    "id" INTEGER PRIMARY KEY,
                    "is_subset" INTEGER NOT NULL DEFAULT 0 CHECK (is_subset IN (0, 1)),
                    "notes" TEXT,
                    "created_at" TEXT NOT NULL DEFAULT CURRENT_TIMESTAMP,
                    "updated_at" TEXT NOT NULL DEFAULT CURRENT_TIMESTAMP,
                    "start_beat" INTEGER NOT NULL UNIQUE,
                    FOREIGN KEY ("start_beat") REFERENCES "beats" ("id")
                );
            `);

            // Insert statement for new pages
            const insertPage = dbToUse.prepare(`
                INSERT INTO pages (id, is_subset, notes, created_at, updated_at, start_beat)
                VALUES (@id, @is_subset, @notes, @created_at, @updated_at, @start_beat)
            `);

            // Helper to get cumulative counts before a page
            const getCumulativeCountsBefore = (pageId: number): number => {
                return pagesBackup
                    .filter((p) => p.id < pageId)
                    .reduce((sum, p) => sum + p.counts, 0);
            };

            // delete later
            const existingBeats: { id: number; position: number }[] = dbToUse
                .prepare(
                    `
                SELECT * FROM "${Constants.BeatsTableName}" ORDER BY id
            `,
                )
                .all() as { id: number; position: number }[];
            // Helper to find start beat for a page
            const findStartBeat = (
                pageId: number,
                cumulativeCounts: number,
            ): number | undefined => {
                if (pageId === 0) return FIRST_BEAT_ID;

                return existingBeats.find(
                    (beat) => beat.position > cumulativeCounts && beat.id > 0,
                )?.id;
            };

            const insertMarcherPage = dbToUse.prepare(`
                INSERT INTO marcher_pages (marcher_id, page_id, x, y, created_at, updated_at)
                VALUES (@marcher_id, @page_id, @x, @y, CURRENT_TIMESTAMP, CURRENT_TIMESTAMP)
            `);

            // Migrate each page
            let latestBeatId = numBeats;
            const lastExistingBeatId =
                existingBeats[existingBeats.length - 1].id;
            for (const page of pagesBackup) {
                const cumulativeCounts = getCumulativeCountsBefore(page.id);
                let startBeat = findStartBeat(page.id, cumulativeCounts);

                if (startBeat == null) {
                    startBeat = latestBeatId;
                    for (let i = 0; i < page.counts; i++) {
                        insertBeat.run({
                            id: latestBeatId,
                            duration: 60 / lastTempo,
                            position: latestBeatId,
                        });
                        latestBeatId++;
                    }
                } else if (startBeat + page.counts >= lastExistingBeatId) {
                    for (
                        let i = latestBeatId;
                        i < startBeat + page.counts;
                        i++
                    ) {
                        insertBeat.run({
                            id: latestBeatId,
                            duration: 60 / lastTempo,
                            position: latestBeatId,
                        });
                        latestBeatId++;
                    }
                }

                const newPageId = insertPage.run({
                    id: page.id,
                    is_subset: page.is_subset,
                    notes: page.notes,
                    created_at: page.created_at,
                    updated_at: page.updated_at,
                    start_beat: startBeat,
                }).lastInsertRowid;

                // add old marcher pages
                // Migrate all marcher pages for this page
                const relevantMarcherPages = marcherPagesBackup.filter(
                    (p) => p.page_id === page.id,
                );
                for (const oldMarcherPage of relevantMarcherPages) {
                    insertMarcherPage.run({
                        marcher_id: oldMarcherPage.marcher_id,
                        page_id: newPageId,
                        x: oldMarcherPage.x,
                        y: oldMarcherPage.y,
                    });
                }
            }

            // Clean up
            dbToUse.exec("DROP TABLE pages_backup");
        });
    }

    tableAlreadyExists = (tableName: string, db: Database.Database) => {
        const tableInfo = db.prepare(`PRAGMA table_info(${tableName})`).all();
        const tableExists = tableInfo.length > 0;
        if (tableExists) {
            console.log(`Table ${tableName} already exists`);
        }
        return tableExists;
    };

    createTables() {
        const db = this.databaseConnector();
        if (!db) throw new Error("Failed to connect to database.");

        const currentVersion = db.pragma("user_version", { simple: true });
        if (currentVersion === this.version) {
            console.log(`Database already at version ${this.version}`);
            return;
        }

        console.log(db);
        // Set the pragma version to -1 so we know if it failed in the middle of creation
        db.pragma("user_version = " + -1);
        console.log("Creating database...");
        createHistoryTables(db);
        this.createBeatsTable(db);
        this.createMeasureTable(db);
        this.createPageTable(db);
        this.createMarcherTable(db);
        this.createMarcherPageTable(db);
        this.createFieldPropertiesTable(db);
        this.createAudioFilesTable(db);
        this.createShapeTable(db);
        this.createShapePageTable(db);
        this.createShapePageMarcherTable(db);
        this.createSectionAppearancesTable(db);
        this.createUtilityTable(db);
        db.pragma("user_version = " + this.version);
        console.log("\nDatabase created successfully.");
    }

    createBeatsTable(db: Database.Database, createInitialBeats = true) {
        const tableName = Constants.BeatsTableName;
        if (this.tableAlreadyExists(tableName, db))
            return {
                success: true,
                data: tableName,
            };
        try {
            db.exec(`
                CREATE TABLE IF NOT EXISTS "${tableName}" (
                    "id"                    INTEGER PRIMARY KEY,
                    "duration"              FLOAT NOT NULL CHECK (duration >= 0),
                    "position"              INTEGER NOT NULL UNIQUE CHECK (position >= 0),
                    "include_in_measure"    INTEGER NOT NULL DEFAULT 1 CHECK (include_in_measure IN (0, 1)),
                    "notes"                 TEXT,
                    "created_at"	        TEXT NOT NULL DEFAULT CURRENT_TIMESTAMP,
                    "updated_at"	        TEXT NOT NULL DEFAULT CURRENT_TIMESTAMP
                );
            `);

            if (createInitialBeats) {
                // Create default starting beat
                db.prepare(
                    `INSERT INTO ${tableName} ("duration", "position", "id") VALUES (0, 0, ${FIRST_BEAT_ID})`,
                ).run();

                db.prepare(
                    `CREATE TRIGGER prevent_beat_modification
                        BEFORE UPDATE ON "${tableName}"
                        FOR EACH ROW
                        WHEN OLD.id = ${FIRST_BEAT_ID}
                        BEGIN
                            SELECT RAISE(FAIL, 'Modification not allowed for the first beat.');
                        END;`,
<<<<<<< HEAD
                ).run();
                db.prepare(
                    `
                        CREATE TRIGGER prevent_beat_deletion
                        BEFORE DELETE ON "${tableName}"
                        FOR EACH ROW
                        WHEN OLD.id = ${FIRST_BEAT_ID}
                        BEGIN
                            SELECT RAISE(FAIL, 'Deletion not allowed for the first beat.');
                        END;`,
                ).run();
=======
                ).run();
                db.prepare(
                    `
                        CREATE TRIGGER prevent_beat_deletion
                        BEFORE DELETE ON "${tableName}"
                        FOR EACH ROW
                        WHEN OLD.id = ${FIRST_BEAT_ID}
                        BEGIN
                            SELECT RAISE(FAIL, 'Deletion not allowed for the first beat.');
                        END;`,
                ).run();
>>>>>>> 41257557

                // Add 16 default beats
                for (let x = 0; x < 16; x++) {
                    db.prepare(
                        `INSERT INTO ${tableName} ("duration", "position") VALUES (0.5, ${x + 1})`,
                    ).run();
                }
            }
        } catch (error) {
            throw new Error(`Failed to create ${tableName} table: ${error}`);
        }
        createUndoTriggers(db, tableName);
    }

    createPageTable(db: Database.Database) {
        const tableName = Constants.PageTableName;
        // Check if table exists
        if (this.tableAlreadyExists(tableName, db))
            return {
                success: true,
                data: tableName,
            };
        const tableExists = db
            .prepare(
                `SELECT name FROM sqlite_master WHERE type='table' AND name='${tableName}'`,
            )
            .get();
        if (tableExists) {
            console.log(`Table ${tableName} already exists`);
            return { success: true, data: tableName };
        }

        try {
            db.prepare(
                `
                CREATE TABLE IF NOT EXISTS "${tableName}" (
                    "id"	            INTEGER PRIMARY KEY,
                    "is_subset"	        INTEGER NOT NULL DEFAULT 0 CHECK (is_subset IN (0, 1)),
                    "notes"	            TEXT,
                    "created_at"	    TEXT NOT NULL DEFAULT CURRENT_TIMESTAMP,
                    "updated_at"	    TEXT NOT NULL DEFAULT CURRENT_TIMESTAMP,
                    "start_beat"	    INTEGER NOT NULL UNIQUE,
                    FOREIGN KEY ("start_beat") REFERENCES "${Constants.BeatsTableName}" ("id")
                    );
                `,
            ).run();

            // Create page 1 with 0 counts. Page 1 should always exist
            // It is safe to assume there are no marchers in the database at this point, so MarcherPages do not need to be created
            db.prepare(
                `INSERT INTO ${tableName} ("start_beat", "id") VALUES (${FIRST_BEAT_ID}, ${FIRST_PAGE_ID})`,
            ).run();

            db.prepare(
                `CREATE TRIGGER prevent_page_modification
                    BEFORE UPDATE ON "${tableName}"
                    FOR EACH ROW
                    WHEN OLD.id = ${FIRST_PAGE_ID}
                    BEGIN
                        SELECT RAISE(FAIL, 'Modification not allowed for the first page.');
                    END;`,
            ).run();
            db.prepare(
                `
                    CREATE TRIGGER prevent_page_deletion
                    BEFORE DELETE ON "${tableName}"
                    FOR EACH ROW
                    WHEN OLD.id = ${FIRST_PAGE_ID}
                    BEGIN
                        SELECT RAISE(FAIL, 'Deletion not allowed for the first page.');
                    END;`,
            ).run();

            // Make the undo triggers after so the creation of the first page cannot be undone
            createUndoTriggers(db, tableName);

            return { success: true, data: tableName };
        } catch (error: any) {
            throw new Error(`Failed to create  table: ${error}`);
        }
    }

    /**
     * Measures in OpenMarch use a simplified version of ABC notation.
     * There is only ever one entry in this table, and it is the ABC notation string.
     * When updating measures, this string will be modified.
     *
     * @param db Database object to use
     */
    createMeasureTable(db: Database.Database) {
        const tableName = Constants.MeasureTableName;
        if (this.tableAlreadyExists(tableName, db))
            return {
                success: true,
                data: tableName,
            };
        try {
            db.exec(`
                    CREATE TABLE IF NOT EXISTS "${tableName}" (
                        id              INTEGER PRIMARY KEY,
                        start_beat      INTEGER NOT NULL UNIQUE,
                        rehearsal_mark  TEXT,
                        notes           TEXT,
                        "created_at"	TEXT NOT NULL DEFAULT CURRENT_TIMESTAMP,
                        "updated_at"	TEXT NOT NULL DEFAULT CURRENT_TIMESTAMP,
                        FOREIGN KEY (start_beat) REFERENCES "${Constants.BeatsTableName}" ("id")
                    );
                `);
        } catch (error) {
            throw new Error(`Failed to create ${tableName} table: ${error}`);
        }
        createUndoTriggers(db, tableName);
    }

    /**
     * A table for storing default appearance settings for each section.
     * @param db Database object to use
     */
    createSectionAppearancesTable(db: Database.Database) {
        const tableName = Constants.SectionAppearancesTableName;
        if (this.tableAlreadyExists(tableName, db))
            return {
                success: true,
                data: tableName,
            };
        try {
            db.exec(`
                CREATE TABLE IF NOT EXISTS "${tableName}" (
                    "id"            INTEGER PRIMARY KEY,
                    "section"       TEXT NOT NULL UNIQUE,
                    "fill_color"    TEXT NOT NULL DEFAULT 'rgba(0, 0, 0, 1)',
                    "outline_color" TEXT NOT NULL DEFAULT 'rgba(0, 0, 0, 1)',
                    "shape_type"    TEXT NOT NULL DEFAULT 'circle',
                    "created_at"    TEXT NOT NULL DEFAULT CURRENT_TIMESTAMP,
                    "updated_at"    TEXT NOT NULL DEFAULT CURRENT_TIMESTAMP
                );
            `);
        } catch (error) {
            throw new Error(`Failed to create ${tableName} table: ${error}`);
        }
        createUndoTriggers(db, tableName);
    }

    /**
     * A table with various utility and metadata about the piece.
     * @param db Database object to use
     */
    createUtilityTable(db: Database.Database) {
        const tableName = Constants.UtilityTableName;
        if (this.tableAlreadyExists(tableName, db))
            return {
                success: true,
                data: tableName,
            };
        try {
            db.exec(`
                    CREATE TABLE IF NOT EXISTS "${tableName}" (
                        id                      INTEGER PRIMARY KEY CHECK (id = 0),
                        last_page_counts        INTEGER CHECK (last_page_counts >= 1)
                    );
                `);
            db.prepare(
                `INSERT INTO "${tableName}" (id, last_page_counts) VALUES (0, 8);`,
            ).run();
            db.prepare(
                `CREATE TRIGGER prevent_utility_deletion
                    BEFORE DELETE ON "${tableName}"
                    FOR EACH ROW
                    WHEN OLD.id = 0
                    BEGIN
                        SELECT RAISE(FAIL, 'Deletion not allowed for the utility record.');
                    END;`,
            ).run();
        } catch (error) {
            throw new Error(`Failed to create ${tableName} table: ${error}`);
        }
        createUndoTriggers(db, tableName);
    }
}

// OLD CODE FOR MIGRATION

/**
 * A Measure represents a measure in the music is used in conjunction with Page objects to define a show's length.
 *
 * Measures in OpenMarch are stored in the database as a single string in ABC notation.
 * While this makes updating the database a bit more cumbersome, it allows for easy parsing of the measures.
 */
export class Measure {
    static readonly defaultMeasures = `X:1
Q:1/4=120
M:4/4
V:1 baritone
V:1
z4 | z4 | z4 | z4 | z4 | z4 | z4 | z4 |
`;

    /** INTEGER - The number of the measure in the piece */
    readonly number: number;
    /** The rehearsal mark of the measure. E.g. "A" or "12" (for measure 12) */
    readonly rehearsalMark: string | null;
    /** Beats per minute of the measure */
    readonly tempo: number;
    /**
     * The type of note that the bpm defines in this measure.
     * E.g. if the tempo is quarter = 120, the beat unit would be 1/4. Half note would be 1/2.
     * Dotted quarter would be 3/8
     */
    readonly beatUnit: BeatUnit;
    /** Time signature of the measure */
    readonly timeSignature: TimeSignature;
    /** The duration, in seconds, that the measure is */
    readonly duration: number;
    /** NOT IMPLEMENTED - The notes for the measure */
    readonly notes: string | null;

    constructor({
        number,
        rehearsalMark = null,
        timeSignature,
        tempo,
        beatUnit,
        notes = null,
    }: {
        number: number;
        rehearsalMark?: string | null;
        timeSignature: TimeSignature;
        beatUnit: BeatUnit;
        tempo: number;
        notes?: string | null;
    }) {
        if (!Number.isInteger(number))
            throw new Error("Measure number must be an integer.");
        if (tempo <= 0) throw new Error("Tempo must be > 0");

        this.number = number;
        this.rehearsalMark = rehearsalMark;
        this.timeSignature = timeSignature;
        this.tempo = tempo;
        this.beatUnit = beatUnit;
        this.duration = this.calculateDuration();
        this.notes = notes;
    }

    /*********************** PUBLIC INSTANCE METHODS ***********************/
    /**
     * Compares two measures to see if they are equal.
     *
     * @param other The measure to compare to.
     * @returns If this measure is equal to the other measure.
     */
    equals(other: Measure): boolean {
        return (
            this.number === other.number &&
            this.rehearsalMark === other.rehearsalMark &&
            this.timeSignature.equals(other.timeSignature) &&
            this.tempo === other.tempo &&
            this.beatUnit.equals(other.beatUnit) &&
            this.duration === other.duration &&
            this.notes === other.notes
        );
    }

    /**
     * Compares two measures by their name. Used for sorting.
     *
     * @param other The measure to compare to.
     * @returns A number that represents the comparison. (this.number - other.number)
     */
    compareTo(other: Measure): number {
        return this.number - other.number;
    }

    /**
     * Get the number of big beats in the measure.
     *
     * E.g.
     * A 4/4 measure with beat unit of QUARTER has 4 big beats.
     * 6/8, DOTTED_QUARTER has 2 big beats.
     * 6/8, EIGHTH has 6 big beats.
     */
    getBigBeats(): number {
        return (
            this.timeSignature.numerator /
            (this.timeSignature.denominator * this.beatUnit.value)
        );
    }

    /*********************** PRIVATE INSTANCE METHODS ***********************/
    /**
     * Calculates the duration of the measure (in seconds) based on the time signature, tempo, and beat unit.
     *
     * The time signature (numerator specifically) will determine how many beats are in the measure.
     *
     * The tempo (beats per minute) defines how many time the beat unit occurs in one minute.
     *
     * The beat unit determines what note gets the pulse. E.g. quarter = 144 == half = 72
     */
    private calculateDuration() {
        const beatsPerMeasure = this.timeSignature.numerator;
        // The ratio of the measure's beat unit to the pulse's beat unit
        const tempoRatio =
            1 / this.timeSignature.denominator / this.beatUnit.value;
        // The duration of one beat in seconds
        const tempoBeatDuration = 60 / this.tempo;
        return tempoRatio * beatsPerMeasure * tempoBeatDuration;
    }

    /*********************** MEASURE -> ABC ***********************/
    /**
     * Converts an array of Measure objects to an abc string.
     *
     * @param measures The measures to convert to an abc string
     * @returns The abc string.
     */
    private static toAbcString(measures: Measure[]) {
        if (measures.length === 0) return "";

        let output = "X:1\n";
        // Time Signature
        output += `M:${measures[0].timeSignature.toString()}\n`;
        // Tempo
        output += `Q:${measures[0].beatUnit.toFractionString()}=${measures[0].tempo}\n`;
        // Voice placeholder
        output += "V:1 baritone\nV:1\n";

        // First measure
        let previousMeasure;
        for (const measure of measures) {
            output += measure.toMeasureAbcString(previousMeasure);
            previousMeasure = measure;
        }

        return output;
    }

    /**
     * Helper function to convert a single measure to an abc string.
     *
     * @param previousMeasure The previous measure to compare tempo and time signature to.
     * @returns The abc string for the measure.
     */
    private toMeasureAbcString(previousMeasure?: Measure) {
        let output = "";
        // Rehearsal mark
        if (this.rehearsalMark) output += `"^${this.rehearsalMark}" `;

        // Time signature
        if (
            previousMeasure &&
            !this.timeSignature.equals(previousMeasure.timeSignature)
        )
            output += `[M:${this.timeSignature.toString()}] `;

        // Tempo
        if (
            previousMeasure &&
            (this.tempo !== previousMeasure.tempo ||
                !this.beatUnit.equals(previousMeasure.beatUnit))
        )
            output += `[Q:${this.beatUnit.toFractionString()}=${this.tempo}] `;

        // Beats
        output += `z${this.getBigBeats()} `;

        // barline
        output += "| ";

        return output;
    }

    /*********************** ABC -> MEASURE ***********************/
    /**
     * Parses an abc string and returns an array of Measure objects.
     *
     * ABC is a music notation language that is used to represent music in text form.
     *
     * NOTE - This is only public for testing purposes. There should be no reason to use this outside of the Measure class.
     *
     * @param abcString The abc string to parse
     * @param testing A boolean to determine if the function is being tested. If true, it will not print errors to the console.
     * @returns An array of Measure objects
     */
    static abcToMeasures(abcString: string, testing = false): Measure[] {
        if (!abcString || abcString.length === 0) return [];
        if (abcString.indexOf("V:1") < 0) {
            // V:1 means voice 1, which is what we're looking for
            if (!testing)
                console.error("No measures found in abcString. No V:1 found.");
            return [];
        }

        const abcHeader = abcString.substring(0, abcString.indexOf("V:1"));
        let currentTimeSignature = Measure.parseTimeSignature(abcHeader);
        if (!currentTimeSignature) {
            console.error(
                "No time signature found in abcString header. This may (and very likely will) lead to a misalignment in pages and music. Defaulting to 4/4.",
            );
            currentTimeSignature = TimeSignature.fromString("4/4");
        }
        let currentTempo = Measure.parseTempo(abcHeader);
        if (!currentTempo) {
            console.error(
                "No time signature found in abcString header. This may (and very likely will) lead to a misalignment in pages and music. Defaulting to 4/4. To fix this, add a tempo in the first measure.",
            );
            currentTempo = { bpm: 120, beatUnit: BeatUnit.QUARTER };
        }

        // Create a new string to modify
        let newAbcString = abcString;

        // only get the first voice
        while (newAbcString.includes("V:1")) {
            newAbcString = newAbcString.substring(
                newAbcString.indexOf("V:1") + 4,
            );
        }
        // Remove any following voices
        const nextVoiceIndex = newAbcString.indexOf("V:");
        if (nextVoiceIndex > 0)
            newAbcString = newAbcString.substring(0, nextVoiceIndex);

        // make each bar a new line. We don't care about what type of barline it is
        const multiBarlines = new Set(["|]", "[|", "||", "|:", ":|", "::"]);
        for (const barline of multiBarlines) {
            while (newAbcString.includes(barline)) {
                newAbcString = newAbcString.replace(barline, "\n");
            }
        }
        // Single barline is after so that it doesn't replace the multi-barlines
        const singleBarline = "|";
        while (newAbcString.includes(singleBarline)) {
            newAbcString = newAbcString.replace(singleBarline, "\n");
        }

        const measureStrings = newAbcString.split("\n");

        // Remove all comments (text that starts with %)
        for (let i = 0; i < measureStrings.length; i++) {
            if (
                measureStrings[i].trim()[0] === "%" ||
                measureStrings[i].trim() === ""
            ) {
                measureStrings.splice(i, 1);
                i--;
            }
        }

        // initialize empty object to store measures
        const output: Measure[] = [];
        // loop through each measure, checking for time signature and tempo changes
        for (const measureString of measureStrings) {
            const timeSignature = Measure.parseTimeSignature(measureString);
            if (timeSignature) {
                currentTimeSignature = timeSignature;
            }

            const tempo = Measure.parseTempo(measureString);
            if (tempo) {
                currentTempo = tempo;
            }

            if (currentTimeSignature && currentTempo) {
                output.push(
                    new Measure({
                        number: output.length + 1,
                        timeSignature: currentTimeSignature,
                        tempo: currentTempo.bpm,
                        beatUnit: currentTempo.beatUnit,
                    }),
                );
            }
        }

        return output;
    }

    /**
     * Gets the first occurrence of a time signature in an abc string and returns it as a TimeSignature object.
     *
     * @param abcString The abc string to parse the time signature from (e.g. "M:4/4")
     * @returns TimeSignature object representing the time signature
     */
    private static parseTimeSignature(
        abcString: string,
    ): TimeSignature | undefined {
        if (!abcString.includes("M:")) return; // no time signature found, don't print an error

        const timeSignatureRegex = /M:(\d+)\/(\d+)/;
        const timeSignatureMatch = abcString.match(timeSignatureRegex);
        if (!timeSignatureMatch) {
            console.error("No time signature found in abcString");
            return;
        }
        const timeSignatureString = `${parseInt(timeSignatureMatch[1], 10)}/${parseInt(timeSignatureMatch[2], 10)}`;
        return TimeSignature.fromString(timeSignatureString);
    }

    /**
     * Gets the first occurrence of a tempo in an abc string and returns it as a bpm and beat unit object.
     *
     * @param abcString The abc string to parse the tempo from (e.g. "Q:1/4=100")
     * @returns { bpm: number, beatUnit: BeatUnit} | undefined The tempo as a bpm and beat unit object
     */
    private static parseTempo(
        abcString: string,
    ): { bpm: number; beatUnit: BeatUnit } | undefined {
        if (!abcString.includes("Q:")) return; // no tempo found, don't print an error

        const tempoRegex = /Q:(\d+)\/(\d+)=(\d+)/;
        const tempoMatch = abcString.match(tempoRegex);
        if (!tempoMatch) {
            console.error("No tempo found in abcString");
            return;
        }
        const beatUnitString = `${parseInt(tempoMatch[1], 10)}/${parseInt(tempoMatch[2], 10)}`;
        const beatUnit = BeatUnit.fromString(beatUnitString);
        return { bpm: parseInt(tempoMatch[3], 10), beatUnit };
    }
}
/**
 * A beat unit is a fraction of a whole note that represents the duration of a note.
 * This is used for things like tempo and pulse.
 */
class BeatUnit {
    readonly value: number;
    readonly name: string;

    private constructor(value: number, name: string) {
        this.value = value;
        this.name = name;
    }

    // The following are the beat units that are available
    static readonly WHOLE = new BeatUnit(1, "WHOLE");
    static readonly HALF = new BeatUnit(1 / 2, "HALF");
    static readonly DOTTED_HALF = new BeatUnit(3 / 4, "DOTTED HALF");
    static readonly QUARTER = new BeatUnit(1 / 4, "QUARTER");
    static readonly DOTTED_QUARTER = new BeatUnit(3 / 8, "DOTTED QUARTER");
    static readonly EIGHTH = new BeatUnit(1 / 8, "EIGHTH");
    static readonly DOTTED_EIGHTH = new BeatUnit(3 / 16, "DOTTED EIGHTH");
    static readonly SIXTEENTH = new BeatUnit(1 / 16, "SIXTEENTH");
    static readonly DOTTED_SIXTEENTH = new BeatUnit(3 / 32, "DOTTED SIXTEENTH");
    static readonly THIRTY_SECOND = new BeatUnit(1 / 32, "THIRTY-SECOND");
    static readonly SIXTY_FOURTH = new BeatUnit(1 / 64, "64TH");
    /** An array of all supported beat units */
    static readonly ALL = [
        BeatUnit.WHOLE,
        BeatUnit.HALF,
        BeatUnit.DOTTED_HALF,
        BeatUnit.QUARTER,
        BeatUnit.DOTTED_QUARTER,
        BeatUnit.EIGHTH,
        BeatUnit.DOTTED_EIGHTH,
        BeatUnit.SIXTEENTH,
        BeatUnit.DOTTED_SIXTEENTH,
        BeatUnit.THIRTY_SECOND,
        BeatUnit.SIXTY_FOURTH,
    ];

    /**
     * Returns the string representation of the beat unit.
     */
    toString() {
        return this.name;
    }

    /**
     * Returns the fraction representation in a string.
     *
     * E.g. Half -> 1/2, dotted quarter -> 3/8
     */
    toFractionString() {
        switch (this.name) {
            case "WHOLE":
                return "1/1";
            case "HALF":
                return "1/2";
            case "DOTTED HALF":
                return "3/4";
            case "QUARTER":
                return "1/4";
            case "DOTTED QUARTER":
                return "3/8";
            case "EIGHTH":
                return "1/8";
            case "DOTTED_EIGHTH":
                return "3/16";
            case "SIXTEENTH":
                return "1/16";
            case "DOTTED_SIXTEENTH":
                return "3/32";
            case "THIRTY_SECOND":
                return "1/32";
            case "SIXTY_FOURTH":
                return "1/64";
            default:
                throw new Error(`Invalid beat unit name: ${this.name}`);
        }
    }

    /**
     * @param other The other beat unit to compare to.
     * @returns True if the other beat unit is equal to this beat unit.
     */
    equals(other: BeatUnit): boolean {
        return this.value === other.value && this.name === other.name;
    }

    /**
     * Returns the beat unit from the string representation.
     * @param name The name of the beat unit. (e.g. "DOTTED HALF")
     * @returns The beat unit object.
     */
    static fromName(name: string): BeatUnit {
        switch (name) {
            case "WHOLE":
                return BeatUnit.WHOLE;
            case "HALF":
                return BeatUnit.HALF;
            case "DOTTED HALF":
                return BeatUnit.DOTTED_HALF;
            case "QUARTER":
                return BeatUnit.QUARTER;
            case "DOTTED QUARTER":
                return BeatUnit.DOTTED_QUARTER;
            case "EIGHTH":
                return BeatUnit.EIGHTH;
            case "DOTTED_EIGHTH":
                return BeatUnit.DOTTED_EIGHTH;
            case "SIXTEENTH":
                return BeatUnit.SIXTEENTH;
            case "DOTTED_SIXTEENTH":
                return BeatUnit.DOTTED_SIXTEENTH;
            case "THIRTY_SECOND":
                return BeatUnit.THIRTY_SECOND;
            case "SIXTY_FOURTH":
                return BeatUnit.SIXTY_FOURTH;
            default:
                throw new Error(`Invalid beat unit name: ${name}`);
        }
    }

    /**
     * @param beatUnitString A string representation of the beat unit's value. (e.g. "1/4")
     * @returns BeatUnit object representing the beat unit
     */
    static fromString(beatUnitString: string): BeatUnit {
        let value = 0;
        if (beatUnitString.includes("/"))
            value =
                parseInt(beatUnitString.split("/")[0]) /
                parseInt(beatUnitString.split("/")[1]);
        else value = parseInt(beatUnitString);

        switch (value) {
            case 1:
                return BeatUnit.WHOLE;
            case 1 / 2:
                return BeatUnit.HALF;
            case 3 / 4:
                return BeatUnit.DOTTED_HALF;
            case 1 / 4:
                return BeatUnit.QUARTER;
            case 3 / 8:
                return BeatUnit.DOTTED_QUARTER;
            case 1 / 8:
                return BeatUnit.EIGHTH;
            case 3 / 16:
                return BeatUnit.DOTTED_EIGHTH;
            case 1 / 16:
                return BeatUnit.SIXTEENTH;
            case 3 / 32:
                return BeatUnit.DOTTED_SIXTEENTH;
            case 1 / 32:
                return BeatUnit.THIRTY_SECOND;
            case 1 / 64:
                return BeatUnit.SIXTY_FOURTH;
            default:
                throw new Error(`Invalid beat unit string: ${beatUnitString}`);
        }
    }
}

/**
 * A class representing a time signature ensuring valid numerator and denominator.
 */
class TimeSignature {
    readonly numerator: number;
    static readonly validDenominators = [1, 2, 4, 8, 16, 32, 64] as const;
    readonly denominator: (typeof TimeSignature.validDenominators)[number];

    constructor(timeSignature: {
        numerator: number;
        denominator: (typeof TimeSignature.validDenominators)[number];
    }) {
        const numerator = timeSignature.numerator;
        if (numerator <= 0 || !Number.isInteger(numerator))
            throw new Error(
                "Invalid time signature numerator. Must be a positive integer.",
            );
        this.numerator = timeSignature.numerator;
        this.denominator = timeSignature.denominator;
    }

    /**
     * Creates a new TimeSignature from a string representation of a time signature.
     *
     * @param timeSignature A string representation of a time signature. E.g. "4/4"
     * @returns
     */
    static fromString(timeSignature: string): TimeSignature {
        const split = timeSignature.split("/");
        if (split.length !== 2)
            throw new Error(
                "Invalid time signature string. Must be in the form of '4/4'",
            );
        const numerator = parseInt(split[0]);
        const denominator = parseInt(split[1]);
        const validDenominators = [1, 2, 4, 8, 16, 32, 64];
        if (!validDenominators.includes(denominator))
            throw new Error(
                "Invalid time signature denominator. Must be 1, 2, 4, 8, 16, 32, or 64",
            );

        return new TimeSignature({
            numerator,
            denominator: denominator as 1 | 2 | 4 | 8 | 16 | 32 | 64,
        });
    }

    /**
     * @param other The other TimeSignature to compare to.
     * @returns true if the other TimeSignature is equal to this TimeSignature.
     */
    equals(other: TimeSignature): boolean {
        return (
            this.numerator === other.numerator &&
            this.denominator === other.denominator
        );
    }

    /**
     * Checks if an object is an instance of TimeSignature.
     *
     * @param obj The object to check if it is a TimeSignature.
     * @returns True if the object is a TimeSignature, false otherwise.
     */
    static instanceOf(obj: any): obj is TimeSignature {
        try {
            return obj.numerator !== undefined && obj.denominator !== undefined;
        } catch (TypeError) {
            return false;
        }
    }

    /**
     * @returns a string representation of the time signature. E.g. "4/4"
     */
    toString(): string {
        return `${this.numerator}/${this.denominator}`;
    }

    /**
     *
     * @returns The beat unit of the time signature's denominator. E.g. 4/4 has a beat unit of 1/4
     */
    getBeatUnit(): BeatUnit {
        return BeatUnit.fromString(`1/${this.denominator.toString()}`);
    }
}<|MERGE_RESOLUTION|>--- conflicted
+++ resolved
@@ -19,10 +19,6 @@
             // Create new tables first, but don't create initial beats since we'll create them from ABC data
             this.createBeatsTable(dbToUse, false);
             this.createUtilityTable(dbToUse);
-<<<<<<< HEAD
-            this.createSectionAppearancesTable(dbToUse);
-=======
->>>>>>> 41257557
 
             // Create section appearances table
             dbToUse.exec(`
@@ -367,7 +363,6 @@
                         BEGIN
                             SELECT RAISE(FAIL, 'Modification not allowed for the first beat.');
                         END;`,
-<<<<<<< HEAD
                 ).run();
                 db.prepare(
                     `
@@ -379,19 +374,6 @@
                             SELECT RAISE(FAIL, 'Deletion not allowed for the first beat.');
                         END;`,
                 ).run();
-=======
-                ).run();
-                db.prepare(
-                    `
-                        CREATE TRIGGER prevent_beat_deletion
-                        BEFORE DELETE ON "${tableName}"
-                        FOR EACH ROW
-                        WHEN OLD.id = ${FIRST_BEAT_ID}
-                        BEGIN
-                            SELECT RAISE(FAIL, 'Deletion not allowed for the first beat.');
-                        END;`,
-                ).run();
->>>>>>> 41257557
 
                 // Add 16 default beats
                 for (let x = 0; x < 16; x++) {
