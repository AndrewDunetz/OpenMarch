{
  "name": "openmarch",
  "productName": "OpenMarch",
  "version": "0.0.1",
  "main": "dist-electron/main/index.js",
  "description": "Electron Vite React boilerplate.",
  "author": "Alex Dumouchelle",
  "license": "GPL-3.0",
  "private": true,
  "debug": {
    "env": {
      "VITE_DEV_SERVER_URL": "http://127.0.0.1:7777/"
    }
  },
  "scripts": {
    "dev": "eslint . && vite",
    "build:mac": "tsc && vite build && electron-builder --mac",
    "build:win": "tsc && vite build && electron-builder --win",
    "preview": "vite preview",
    "pree2e": "vite build --mode=test",
    "e2e": "playwright test",
<<<<<<< HEAD
    "postinstall": "electron-rebuild -f -w better-sqlite3 && install-app-deps && npm rebuild canvas --update-binary",
=======
>>>>>>> 6e9e592e
    "lint": "eslint .",
    "test": "eslint . && jest",
    "test:watch": "eslint . && jest --watch",
    "test:coverage": "eslint . && jest --coverage",
    "test:clearCache": "jest --clearCache"
  },
  "dependencies": {
    "better-sqlite3": "^9.6.0",
    "bootstrap": "^5.3.2",
    "electron-store": "^8.1.0",
    "electron-updater": "^6.1.1",
    "fabric": "^5.3.0",
    "nan": "^2.19.0",
    "puppeteer": "^20.3.0",
    "react": "^18.2.0",
    "react-bootstrap": "^2.9.2",
    "react-dom": "^18.2.0",
    "react-icons": "^4.12.0",
    "sass": "^1.70.0",
    "zustand": "^4.4.7"
  },
  "devDependencies": {
    "@electron/rebuild": "^3.6.0",
    "@playwright/test": "^1.43.1",
    "@testing-library/jest-dom": "^6.4.2",
    "@testing-library/react": "^14.2.1",
    "@testing-library/user-event": "^14.5.2",
    "@types/better-sqlite3": "^7.6.8",
    "@types/fabric": "^5.3.6",
    "@types/jest": "^29.5.12",
    "@types/node": "^20.10.5",
    "@types/react": "^18.2.20",
    "@types/react-dom": "^18.2.7",
    "@typescript-eslint/parser": "^6.21.0",
    "@vitejs/plugin-react": "^4.0.4",
    "canvas": "^2.11.2",
    "electron": "^29.3.3",
    "electron-builder": "^24.6.3",
    "eslint": "^8.56.0",
    "eslint-config-react-app": "^7.0.1",
    "eslint-plugin-react": "^7.33.2",
    "eslint-plugin-react-hooks": "^4.6.0",
    "jest-canvas-mock": "^2.5.2",
    "jest-environment-jsdom": "^29.7.0",
    "ts-jest": "^29.1.2",
    "typescript": "5.3",
    "vite": "^4.4.9",
    "vite-plugin-electron": "^0.15.5",
    "vite-plugin-electron-renderer": "^0.14.5"
  },
  "engines": {
    "node": ">18.0.0"
  }
}<|MERGE_RESOLUTION|>--- conflicted
+++ resolved
@@ -19,10 +19,7 @@
     "preview": "vite preview",
     "pree2e": "vite build --mode=test",
     "e2e": "playwright test",
-<<<<<<< HEAD
-    "postinstall": "electron-rebuild -f -w better-sqlite3 && install-app-deps && npm rebuild canvas --update-binary",
-=======
->>>>>>> 6e9e592e
+    "postinstall": "electron-rebuild",
     "lint": "eslint .",
     "test": "eslint . && jest",
     "test:watch": "eslint . && jest --watch",
