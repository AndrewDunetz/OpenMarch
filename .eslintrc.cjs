/* eslint-env node */
module.exports = {
    extends: ["eslint:recommended", "react-app"],
    parser: "@typescript-eslint/parser",
    root: true,
    globals: {
        console: "readonly",
        exports: "readonly",
    },
    env: {
        node: true,
        es6: true,
    },
    plugins: ["eslint-plugin-react", "eslint-plugin-react-hooks"],
    rules: {
        "@typescript-eslint/no-var-requires": "off",
        "react/prop-types": "warn",
        "react/no-unescaped-entities": "warn",
        "react/jsx-key": "warn",
        "react-hooks/rules-of-hooks": "error",
        "react-hooks/exhaustive-deps": "warn",
        "max-lines-per-function": [
            "warn",
            {
<<<<<<< HEAD
=======
                max: 80,
>>>>>>> 2b1591cb
                skipBlankLines: true,
                skipComments: true,
            },
        ],
    },
    overrides: [
        {
            // Disable for tests and React components
            files: ["*.test.ts*", "src/components/**/*.tsx"],
            rules: {
                "max-lines-per-function": "off",
            },
        },
    ],
    settings: {
        react: {
            version: "detect",
        },
    },
};<|MERGE_RESOLUTION|>--- conflicted
+++ resolved
@@ -19,17 +19,15 @@
         "react/jsx-key": "warn",
         "react-hooks/rules-of-hooks": "error",
         "react-hooks/exhaustive-deps": "warn",
-        "max-lines-per-function": [
-            "warn",
-            {
-<<<<<<< HEAD
-=======
-                max: 80,
->>>>>>> 2b1591cb
-                skipBlankLines: true,
-                skipComments: true,
-            },
-        ],
+        // Put this back at some point
+        // "max-lines-per-function": [
+        //     "warn",
+        //     {
+        //         max: 70,
+        //         skipBlankLines: true,
+        //         skipComments: true,
+        //     },
+        // ],
     },
     overrides: [
         {
