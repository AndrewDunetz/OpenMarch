import { useCallback, useEffect, useRef, useState } from "react";
import { useMarcherStore } from "@/stores/MarcherStore";
import { Marcher, NewMarcherArgs } from "@/global/classes/Marcher";
import { getSectionObjectByName, SECTIONS } from "@/global/classes/Sections";
import * as Form from "@radix-ui/react-form";
import {
    Select,
    SelectContent,
    SelectItem,
    SelectTriggerButton,
} from "../ui/Select";
import { Input } from "../ui/Input";
import { Button } from "../ui/Button";
import { toast } from "sonner";
import { InfoNote } from "../ui/Note";

interface NewMarcherFormProps {
    disabledProp?: boolean;
}

const defaultSection = "Section";
const defaultDrillPrefix = "-";
const defaultDrillOrder = 1;

// eslint-disable-next-line react/prop-types
const NewMarcherForm: React.FC<NewMarcherFormProps> = ({
    disabledProp = false,
}: NewMarcherFormProps) => {
    const [section, setSection] = useState<string>(defaultSection);
    const [drillPrefix, setDrillPrefix] = useState<string>(defaultDrillPrefix);
    const [drillOrder, setDrillOrder] = useState<number>(defaultDrillOrder);
    const [quantity, setQuantity] = useState<number>(1);
    const [sectionError, setSectionError] = useState<string>("");
    const [drillPrefixError, setDrillPrefixError] = useState<string>("");
    const [drillPrefixTouched, setDrillPrefixTouched] =
        useState<boolean>(false);
    const [drillOrderError, setDrillOrderError] = useState<string>("");
    const { marchers } = useMarcherStore!();
    const [submitIsDisabled, setSubmitIsDisabled] = useState<boolean>(true);
    const formRef = useRef<HTMLFormElement>(null);

    const resetForm = () => {
        setSection(defaultSection);
        setDrillPrefix(defaultDrillPrefix);
        setDrillOrder(defaultDrillOrder);
        setQuantity(1);
        setSectionError("");
        setDrillPrefixError("");
        setDrillPrefixTouched(false);
        setDrillOrderError("");

        if (formRef.current) formRef.current.reset();
    };

    const handleSubmit = async (event: React.FormEvent<HTMLFormElement>) => {
        event.preventDefault();
        let newDrillOrderOffset = 0;
<<<<<<< HEAD
        const existingMarchers = marchers.filter(
            (marcher: Marcher) => marcher.drill_prefix === drillPrefix,
        );
        // if (!drillOrderError && section && drillPrefix && drillOrder && quantity) {
        if (!submitIsDisabled) {
            for (let i = 0; i < quantity; i++) {
                // Check to see if the drill order already exists
                let newDrillOrder = drillOrder + i + newDrillOrderOffset;
                while (
                    existingMarchers.some(
                        // eslint-disable-next-line
                        (marcher: Marcher) =>
                            marcher.drill_order === newDrillOrder,
                    )
                ) {
                    newDrillOrderOffset++;
=======
        const existingDrillOrders = new Set<number>(
            marchers
                .filter(
                    (marcher: Marcher) => marcher.drill_prefix === drillPrefix
                )
                .map((marcher: Marcher) => marcher.drill_order)
        );
        // if (!drillOrderError && section && drillPrefix && drillOrder && quantity) {
        if (!submitIsDisabled) {
            const newAlertMessages = [...alertMessages];
            const newMarchers: NewMarcherArgs[] = [];
            for (let i = 0; i < quantity; i++) {
                // Check to see if the drill order already exists
                let newDrillOrder = drillOrder + newDrillOrderOffset;
                while (existingDrillOrders.has(newDrillOrder)) {
>>>>>>> 802bc931
                    newDrillOrder++;
                }
                newDrillOrderOffset = newDrillOrder - drillOrder;
                existingDrillOrders.add(newDrillOrder);

                newMarchers.push({
                    section,
                    drill_prefix: drillPrefix,
                    drill_order: newDrillOrder,
                });
            }
            const response = await Marcher.createMarchers(newMarchers);
            const drillNumbers = response.data.map(
                (marcher: Marcher) => marcher.drill_number
            );

<<<<<<< HEAD
                if (response.success)
                    toast.success(
                        `Marcher ${drillPrefix + newDrillOrder} created successfully`,
                    );
                else {
                    toast.error(
                        `Error creating marcher ${drillPrefix + newDrillOrder}`,
                    );
                    console.error(
                        `Error creating marcher ${drillPrefix + newDrillOrder}:`,
                        response.error,
                    );
                }
=======
            if (response.success)
                newAlertMessages.unshift(
                    `Marcher${
                        response.data.length === 1 ? "" : "s"
                    } ${drillNumbers.join(", ")} created successfully`
                );
            else {
                newAlertMessages.unshift(
                    `Error creating marcher${
                        response.data.length === 1 ? "" : "s"
                    } ${drillNumbers.join(", ")}`
                );
                console.error(
                    `Error creating marcher${
                        response.data.length === 1 ? "" : "s"
                    } ${drillNumbers.join(", ")}:`,
                    response.error
                );
>>>>>>> 802bc931
            }
            resetForm();
        }
    };

    const handleSectionChange = (value: string) => {
        setSection(defaultSection);
        const selectedSectionObject = getSectionObjectByName(value);
        if (selectedSectionObject) {
            setSection(selectedSectionObject.name);
            setDrillPrefix(selectedSectionObject.prefix);
            setSectionError("");
        } else {
            console.error("Section not found");
            setSectionError("Please choose a section");
        }
    };

    const handlePrefixChange = (event: React.ChangeEvent<HTMLInputElement>) => {
        setDrillPrefix(event.target.value);
        setDrillPrefixTouched(true);
    };

    const handleOrderChange = (event: React.ChangeEvent<HTMLInputElement>) => {
        const drillOrder = parseInt(event.target.value);
        setDrillOrder(drillOrder);
        validateDrillOrder(drillOrder);
    };

    const validateDrillOrder = useCallback(
        (drillOrder: number) => {
            const existingMarchers = marchers.filter(
                (marcher: Marcher) => marcher.drill_prefix === drillPrefix,
            );
            if (
                existingMarchers.some(
                    (marcher: Marcher) => marcher.drill_order === drillOrder,
                )
            ) {
                setDrillOrderError("This drill number already exists");
            } else {
                setDrillOrderError("");
            }
        },
        [marchers, drillPrefix],
    );

    const handleQuantityChange = (
        event: React.ChangeEvent<HTMLInputElement>,
    ) => {
        if (event.target.value === "") setQuantity(1);
        else setQuantity(parseInt(event.target.value));
    };

    const resetDrillOrder = useCallback(() => {
        // this is an object to avoid an unsafe reference warning
        const i = { newOrder: 1 };
        const existingMarchers = marchers.filter(
            (marcher: Marcher) => marcher.drill_prefix === drillPrefix,
        );
        while (
            existingMarchers.some(
                (marcher: Marcher) => marcher.drill_order === i.newOrder,
            )
        ) {
            i.newOrder++;
        }
        const newDrillOrder = i.newOrder;
        setDrillOrder(newDrillOrder);
        return newDrillOrder;
    }, [marchers, drillPrefix]);

    function makeButtonString(quantity: number, section: string | undefined) {
        let section_string = "Marcher";
        let quantity_string = " ";
        if (quantity > 1) {
            quantity_string = quantity + " ";
            section_string += "s";
        }

        if (section !== defaultSection) {
            section_string = section + " " + section_string;
        }
        return "Create " + quantity_string + section_string;
    }

    useEffect(() => {
        resetDrillOrder();
        if (drillPrefix && drillPrefix.length > 0) {
            setDrillPrefixError("");
        } else if (drillPrefixTouched) {
            setDrillPrefixError("Please enter a drill prefix");
        }
    }, [drillPrefix, drillPrefixTouched, resetDrillOrder]);

    useEffect(() => {
        validateDrillOrder(resetDrillOrder());
    }, [quantity, validateDrillOrder, resetDrillOrder]);

    useEffect(() => {
        setSubmitIsDisabled(
            section === defaultSection ||
                section === undefined ||
                drillPrefix === undefined ||
                drillOrder === undefined ||
                sectionError !== "" ||
                drillPrefixError !== "" ||
                drillOrderError !== "",
        );
    }, [
        section,
        drillPrefix,
        drillOrder,
        sectionError,
        drillPrefixError,
        drillOrderError,
    ]);

    return (
        <Form.Root
            onSubmit={handleSubmit}
            id="newMarcherForm"
            ref={formRef}
            className="flex h-full flex-col justify-between"
        >
            <div className="flex flex-col gap-16 px-12">
                <Form.Field
                    name="Quantity"
                    className="flex items-center justify-between"
                >
                    <Form.Label className="w-full text-body text-text/80">
                        Quantity
                    </Form.Label>
                    <Form.Control asChild>
                        <Input
                            type="number"
                            defaultValue={1}
                            onChange={handleQuantityChange}
                            step={1}
                            min={1}
                            max={100}
                        />
                    </Form.Control>
                    <Form.Message
                        match={"valueMissing"}
                        className="text-sub leading-none text-red"
                    >
                        Please enter a value.
                    </Form.Message>
                </Form.Field>
                <Form.Field
                    name="section"
                    className="flex items-center justify-between"
                >
                    <Form.Label className="text-body text-text/80">
                        Section
                    </Form.Label>
                    <Form.Control asChild>
                        <Select onValueChange={handleSectionChange} required>
                            <SelectTriggerButton label={section || "Section"} />
                            <SelectContent>
                                {Object.values(SECTIONS).map((section) => {
                                    return (
                                        <SelectItem
                                            key={section.name}
                                            value={section.name}
                                        >
                                            {section.name}
                                        </SelectItem>
                                    );
                                })}
                            </SelectContent>
                        </Select>
                    </Form.Control>
                    <Form.Message
                        match={"valueMissing"}
                        className="text-sub leading-none text-red"
                    >
                        Please enter a value.
                    </Form.Message>
                </Form.Field>
                <Form.Field
                    name="Drill Prefix"
                    className="flex items-center justify-between"
                >
                    <Form.Label className="text-body text-text/80">
                        Drill Prefix
                    </Form.Label>
                    <Form.Control asChild>
                        <Input
                            type="text"
                            placeholder="-"
                            onChange={handlePrefixChange}
                            value={drillPrefix}
                            required
                            maxLength={3}
                        />
                    </Form.Control>
                    <Form.Message
                        match={"valueMissing"}
                        className="text-sub leading-none text-red"
                    >
                        Please enter a value.
                    </Form.Message>
                </Form.Field>

                <Form.Field
                    name="Drill Number"
                    className="flex items-center justify-between gap-32"
                >
                    <Form.Label className="text-body text-text/80">
                        Drill Number
                    </Form.Label>
                    <Form.Control asChild>
                        <Input
                            type="number"
                            placeholder="-"
                            onChange={handleOrderChange}
                            value={drillOrder}
                            required
                            maxLength={3}
                        />
                    </Form.Control>
                    <Form.Message
                        match={"valueMissing"}
                        className="text-sub leading-none text-red"
                    >
                        Please enter a value.
                    </Form.Message>
                </Form.Field>
            </div>

            <div className="flex flex-col gap-8">
                <InfoNote>
                    New marchers may not show up until a refresh
                </InfoNote>
                <Button
                    type="submit"
                    className="w-full"
                    disabled={submitIsDisabled || disabledProp}
                >
                    {makeButtonString(quantity, section)}
                </Button>
            </div>
        </Form.Root>
    );
};

export default NewMarcherForm;<|MERGE_RESOLUTION|>--- conflicted
+++ resolved
@@ -55,40 +55,20 @@
     const handleSubmit = async (event: React.FormEvent<HTMLFormElement>) => {
         event.preventDefault();
         let newDrillOrderOffset = 0;
-<<<<<<< HEAD
-        const existingMarchers = marchers.filter(
-            (marcher: Marcher) => marcher.drill_prefix === drillPrefix,
+        const existingDrillOrders = new Set<number>(
+            marchers
+                .filter(
+                    (marcher: Marcher) => marcher.drill_prefix === drillPrefix,
+                )
+                .map((marcher: Marcher) => marcher.drill_order),
         );
         // if (!drillOrderError && section && drillPrefix && drillOrder && quantity) {
         if (!submitIsDisabled) {
+            const newMarchers: NewMarcherArgs[] = [];
             for (let i = 0; i < quantity; i++) {
                 // Check to see if the drill order already exists
                 let newDrillOrder = drillOrder + i + newDrillOrderOffset;
-                while (
-                    existingMarchers.some(
-                        // eslint-disable-next-line
-                        (marcher: Marcher) =>
-                            marcher.drill_order === newDrillOrder,
-                    )
-                ) {
-                    newDrillOrderOffset++;
-=======
-        const existingDrillOrders = new Set<number>(
-            marchers
-                .filter(
-                    (marcher: Marcher) => marcher.drill_prefix === drillPrefix
-                )
-                .map((marcher: Marcher) => marcher.drill_order)
-        );
-        // if (!drillOrderError && section && drillPrefix && drillOrder && quantity) {
-        if (!submitIsDisabled) {
-            const newAlertMessages = [...alertMessages];
-            const newMarchers: NewMarcherArgs[] = [];
-            for (let i = 0; i < quantity; i++) {
-                // Check to see if the drill order already exists
-                let newDrillOrder = drillOrder + newDrillOrderOffset;
                 while (existingDrillOrders.has(newDrillOrder)) {
->>>>>>> 802bc931
                     newDrillOrder++;
                 }
                 newDrillOrderOffset = newDrillOrder - drillOrder;
@@ -102,46 +82,30 @@
             }
             const response = await Marcher.createMarchers(newMarchers);
             const drillNumbers = response.data.map(
-                (marcher: Marcher) => marcher.drill_number
+                (marcher: Marcher) => marcher.drill_number,
             );
 
-<<<<<<< HEAD
-                if (response.success)
-                    toast.success(
-                        `Marcher ${drillPrefix + newDrillOrder} created successfully`,
-                    );
-                else {
-                    toast.error(
-                        `Error creating marcher ${drillPrefix + newDrillOrder}`,
-                    );
-                    console.error(
-                        `Error creating marcher ${drillPrefix + newDrillOrder}:`,
-                        response.error,
-                    );
-                }
-=======
             if (response.success)
-                newAlertMessages.unshift(
+                toast.success(
                     `Marcher${
                         response.data.length === 1 ? "" : "s"
-                    } ${drillNumbers.join(", ")} created successfully`
+                    } ${drillNumbers.join(", ")} created successfully`,
                 );
             else {
-                newAlertMessages.unshift(
+                toast.error(
                     `Error creating marcher${
                         response.data.length === 1 ? "" : "s"
-                    } ${drillNumbers.join(", ")}`
+                    } ${drillNumbers.join(", ")}`,
                 );
                 console.error(
                     `Error creating marcher${
                         response.data.length === 1 ? "" : "s"
-                    } ${drillNumbers.join(", ")}:`,
-                    response.error
+                    } ${drillNumbers.join(", ")}`,
+                    response.error,
                 );
->>>>>>> 802bc931
             }
-            resetForm();
-        }
+        }
+        resetForm();
     };
 
     const handleSectionChange = (value: string) => {
