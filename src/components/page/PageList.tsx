--- conflicted
+++ resolved
@@ -41,16 +41,20 @@
         const modifiedPages: ModifiedPageArgs[] = [];
 
         if (deletionsRef.current.length > 0) {
+            let windowConfirmStr = `Deleting Pages`;
+            windowConfirmStr += `\n\nYou are about to delete ${
+                deletionsRef.current.length > 1
+                    ? `${deletionsRef.current.length} pages`
+                    : "a page"
+            }, `;
+            windowConfirmStr += `\n\nThis can be undone at any time with [Ctrl + Z].`;
+            windowConfirmStr += `\n\nPages that will be deleted:`;
             for (const pageId of deletionsRef.current)
-<<<<<<< HEAD
-                await Page.deletePage(pageId);
-=======
                 windowConfirmStr += `\nPg. ${
                     pages?.find((page) => page.id === pageId)?.name
                 }`;
             if (window.confirm(windowConfirmStr))
                 await Page.deletePages(new Set(deletionsRef.current));
->>>>>>> 802bc931
         }
 
         for (const [pageId, changes] of Object.entries(changesRef.current))
