import { Alert, Button, Col, Dropdown, Form, Row } from "react-bootstrap";
<<<<<<< HEAD
import { useCallback, useEffect, useRef, useState } from "react";
import { NewPage, Page } from "../../global/Interfaces";
import { createPage } from "../../api/api";
=======
import { useCallback, useEffect, useState } from "react";
>>>>>>> b8836436
import { usePageStore } from "@/stores/page/usePageStore";
import { NewPageArgs, Page } from "@/global/classes/Page";

interface NewPageFormProps {
    hasHeader?: boolean;
    disabledProp?: boolean;
}

// eslint-disable-next-line react/prop-types
const NewPageForm: React.FC<NewPageFormProps> = ({ hasHeader = false, disabledProp = false }) => {
    const [pageName, setPageName] = useState<string>("");
    const [counts, setCounts] = useState<number>(8);
    const [formCounts, setFormCounts] = useState<string>(counts.toString() || "8"); // used to reset the form when counts changes
    const [quantity, setQuantity] = useState<number>(1);
    const [pageNameError, setPageNameError] = useState<string>("");
    const [alertMessages, setAlertMessages] = useState<string[]>([]);
    const [isSubset, setIsSubset] = useState<boolean>(false);
    const [typing, setTyping] = useState<boolean>(false);
<<<<<<< HEAD
    const { pages, fetchPages } = usePageStore!();
    const formRef = useRef<HTMLFormElement>(null);
=======
    const { pages } = usePageStore!();
>>>>>>> b8836436

    useEffect(() => {
        if (!typing) {
            const handleKeyDown = (event: KeyboardEvent) => {
                const activeElement = document.activeElement as HTMLInputElement;

                if (event.key === 'ArrowRight') {
                    setCounts(counts => counts + 4);
                } else if (event.key === 'ArrowLeft') {
                    setCounts(counts => Math.max(0, counts - 4));
                } else if (event.key === 'ArrowUp' && activeElement.id !== 'quantityForm') {
                    setCounts(counts => counts + 1);
                } else if (event.key === 'ArrowDown' && activeElement.id !== 'quantityForm') {
                    setCounts(counts => Math.max(0, counts - 1));
                } else if (event.key === 'Enter') {
                    formRef.current?.dispatchEvent(new Event('submit', { cancelable: true, bubbles: true }));
                } else if (event.key === 's' || event.key === 'S') {
                    event.preventDefault();
                    setIsSubset(isSubset => !isSubset);
                }
            };

            window.addEventListener('keydown', handleKeyDown);

            return () => {
                window.removeEventListener('keydown', handleKeyDown);
            };
        }
        // eslint-disable-next-line
    }, [typing, counts, isSubset]);

    const resetForm = () => {
        setPageName("");
        setQuantity(1);
        setPageNameError("");

        if (formRef.current)
            formRef.current.reset();
    }

    const handleSubmit = async (event: React.FormEvent<HTMLFormElement>) => {
        event.preventDefault();
        if (!pageNameError && pageName && counts && quantity) {
            const newAlertMessages = [...alertMessages];
            let newPageName = pageName;
            for (let i = 0; i < quantity; i++) {
                const newPage: NewPageArgs = {
                    name: newPageName,
                    counts: counts,
                    tempo: 120,
                    time_signature: "4/4"
                }

                const response = await Page.createPage(newPage);

                if (response.success)
                    newAlertMessages.unshift(`Page ${newPageName} (${counts} count${counts > 1 ? "s" : ""}) created successfully`);
                else {
                    console.error(`Error creating page ${newPageName} (${counts} counts):`, response.errorMessage);
                    newAlertMessages.unshift(`Error creating page ${newPageName} (${counts} counts)`);
                }
                newPageName = getNextPageName(newPageName, isSubset) || "Error";
            }
            setAlertMessages(newAlertMessages);
            resetForm();
        }
    };

    const handlePageNameChange = (event: React.ChangeEvent<HTMLInputElement>) => {
        const name = event.target.value;
        setPageName(name);
        if (name === "")
            setPageNameError("Page name cannot be empty");
        else if (pages.some((page: Page) => page.name === name))
            setPageNameError("Page name already exists");
        else if (!/^\d+[A-Za-z]*$/.test(name))
            setPageNameError("Page must be one or more digits followed by zero or more letters. (e.g. 23, 1A)");
        else
            setPageNameError("");
    }

    const handleCountsChange = (event: React.ChangeEvent<HTMLInputElement>) => {
        if (event.target.value === "") {
            setFormCounts("");
            setCounts(0);
        }
        else {
            setFormCounts(event.target.value);
            setCounts(parseInt(event.target.value));
        }
    };

    const handleQuantityChange = (event: React.ChangeEvent<HTMLInputElement>) => {
        if (event.target.value === "")
            setQuantity(1);
        else
            setQuantity(parseInt(event.target.value));
    };

    const handleIsSubsetChange = (event: React.ChangeEvent<HTMLInputElement>) => {
        setIsSubset(event.target.checked);
    }

    function makeButtonString(quantity: number) {
        let suffix = "Page"
        if (quantity > 1) {
            suffix = quantity + " " + suffix + "s";
        }

        return "Create " + suffix;
    }

    const getNewPageName = useCallback(() => {
        if (pages.length === 0) return "1";
        const lastPage = pages[pages.length - 1];
        return getNextPageName(lastPage.name, isSubset);
    }, [pages, isSubset]);

    function getNextPageName(pageName: string, isSubsetArg = false) {
        if (pageName.length < 1) {
            console.error("Invalid page name: length < 1");
            return;
        }
        let pageNumber = 0;
        let subsetLetter = '';
        // extract the page number from the name
        const match = pageName.match(/^(\d+)([A-Za-z]*)$/);
        if (match) {
            pageNumber = parseInt(match[1], 10);

            // If subsetLetter is not present, set it to an empty string
            if (isSubsetArg) {
                subsetLetter = match[2];
                if (!subsetLetter) {
                    subsetLetter = 'A';
                } else {
                    // Increment the subset letter
                    subsetLetter = String.fromCharCode(subsetLetter.charCodeAt(0) + 1);
                }
            }
            return pageNumber + ((isSubsetArg && pageNumber > 0) ? 0 : 1) + subsetLetter;
        } else {
            console.error("Invalid page name: " + pageName);
            return;
        }
    }

    useEffect(() => {
        const newPageNumber = getNewPageName()?.toString() || "invalid";
        setPageName(newPageNumber);
    }, [getNewPageName, pages, isSubset]);

    // Update the form counts when counts changes
    useEffect(() => {
        if (formCounts !== "" && counts !== 1) {
            setFormCounts(counts.toString());
        }
    }, [counts, formCounts]);

    return (
        <Form onSubmit={handleSubmit} id="newPageForm" ref={formRef}>
            {hasHeader && <h4>Create new pages</h4>}
            <Row className="mb-3">
                <Form.Group as={Col} md={4} controlId="drillPrefixForm">
                    <Form.Label>Page #</Form.Label>
                    <Form.Control type="text" placeholder="-"
                        onFocus={() => setTyping(true)} onBlur={() => setTyping(false)}
                        onChange={handlePageNameChange}
                        value={pageName} required readOnly={isSubset}
                        isInvalid={!!pageNameError} />
                    <Form.Control.Feedback type="invalid">{pageNameError}</Form.Control.Feedback>
                </Form.Group>

                <Form.Group as={Col} md={4} controlId="drillOrderForm">
                    <Form.Label>Counts</Form.Label>
                    <Form.Control type="number" placeholder="-"
                        onFocus={() => setTyping(true)}
                        onBlur={() => {
                            setTyping(false);
                            if (counts === 0) {
                                setCounts(1);
                                setFormCounts("1");
                            } else
                                setFormCounts(counts.toString())
                        }}
                        value={formCounts} onChange={handleCountsChange}
                        required min={1} step={1} disabled={quantity > 1}
                    />
                </Form.Group>

                <Form.Group as={Col} md={4} controlId="quantityForm">
                    <Form.Label>Quantity</Form.Label>
                    <Form.Control type="number" defaultValue={1}
                        onFocus={() => setTyping(true)} onBlur={() => setTyping(false)}
                        onChange={handleQuantityChange} step={1} min={1} />
                </Form.Group>
            </Row>
            <Row className="mb-3">
                <Form.Group as={Col} md={8} controlId="subsetCheck">
                    <Form.Check type="checkbox" label="Subset" checked={isSubset} onChange={handleIsSubsetChange} />
                </Form.Group>
                <Dropdown as={Col} md={4}>
                    <Dropdown.Toggle variant="info" id="dropdown-basic">
                        Shortcuts
                    </Dropdown.Toggle>

                    <Dropdown.Menu>
                        <Dropdown.Item href="#/action-1">Use left/right to increment counts by 4.</Dropdown.Item>
                        <Dropdown.Item href="#/action-2">Use up/down to increment count by 1.</Dropdown.Item>
                        <Dropdown.Item href="#/action-3">Press [S] to toggle subset.</Dropdown.Item>
                        <Dropdown.Item href="#/action-4">Press [Enter] to submit.</Dropdown.Item>
                        <Dropdown.Item href="#/action-5">Page numbers will automatically increment.</Dropdown.Item>
                    </Dropdown.Menu>
                </Dropdown>
            </Row>
            <Row className="py-2">
                <Button variant="primary" type="submit"
                    disabled={!pageName || disabledProp}
                >
                    {makeButtonString(quantity)}
                </Button>
            </Row>
            {alertMessages.map((message, index) => (
                <Alert key={index} variant={message.startsWith('Error') ? 'danger' : 'success'} className="mt-3"
                    onClose={() => setAlertMessages(alertMessages.filter((_, i) => i !== index))} dismissible>
                    {message}
                </Alert>
            ))}
        </Form>
    );
}

export default NewPageForm;<|MERGE_RESOLUTION|>--- conflicted
+++ resolved
@@ -1,11 +1,5 @@
 import { Alert, Button, Col, Dropdown, Form, Row } from "react-bootstrap";
-<<<<<<< HEAD
-import { useCallback, useEffect, useRef, useState } from "react";
-import { NewPage, Page } from "../../global/Interfaces";
-import { createPage } from "../../api/api";
-=======
 import { useCallback, useEffect, useState } from "react";
->>>>>>> b8836436
 import { usePageStore } from "@/stores/page/usePageStore";
 import { NewPageArgs, Page } from "@/global/classes/Page";
 
@@ -24,12 +18,7 @@
     const [alertMessages, setAlertMessages] = useState<string[]>([]);
     const [isSubset, setIsSubset] = useState<boolean>(false);
     const [typing, setTyping] = useState<boolean>(false);
-<<<<<<< HEAD
-    const { pages, fetchPages } = usePageStore!();
-    const formRef = useRef<HTMLFormElement>(null);
-=======
     const { pages } = usePageStore!();
->>>>>>> b8836436
 
     useEffect(() => {
         if (!typing) {
