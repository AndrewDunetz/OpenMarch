import { useSelectedPage } from "../../context/SelectedPageContext";
import { useEffect, useState } from "react";
import { usePageStore } from "@/stores/PageStore";
import Page from "@/global/classes/Page";
import { SidebarCollapsible } from "@/components/sidebar/SidebarCollapsible";
import { Input } from "../ui/Input";

function PageEditor() {
    const { selectedPage } = useSelectedPage()!;
    const { pages } = usePageStore()!;
    const [isFirstPage, setIsFirstPage] = useState(false);

    const countsInputId = "page-counts";
    const subsetInputId = "page-subset";
    const formId = "edit-page-form";

    const handleSubmit = (event: React.FormEvent<HTMLFormElement>) => {
        event.preventDefault();
        const form = event.currentTarget;
        const counts = form[countsInputId].value;

        if (selectedPage) {
            Page.updatePages([{ id: selectedPage.id, counts: counts }]);
        }

        // Remove focus from the input field
        const inputField = document.getElementById(
            countsInputId,
        ) as HTMLInputElement;
        if (inputField) {
            inputField.blur();
            inputField.defaultValue = counts;
            inputField.value = counts;
        }
    };

    const handleKeyDown = (event: React.KeyboardEvent<HTMLInputElement>) => {
        // Get the current value
        let currentValue = parseInt((event.target as HTMLInputElement).value);

        // Check which key was pressed
        switch (event.key) {
            case "ArrowUp":
            case "ArrowRight":
                // Increase the value by 1
                currentValue++;
                break;
            case "ArrowDown":
            case "ArrowLeft":
                // Decrease the value by 1
                currentValue--;
                break;
            default:
                // If the key wasn't an arrow key, do nothing
                return;
        }

        // Prevent the default action to stop the cursor from moving
        event.preventDefault();

        // Update the value
        (event.target as HTMLInputElement).value = currentValue.toString();
    };

    const handleBlur = (event: React.FocusEvent<HTMLInputElement>) => {
        // Reset the value to the default
        if (selectedPage) {
            // (event.target as HTMLInputElement).value = selectedPage.counts.toString();
            (event.target as HTMLInputElement).blur();
            resetForm();
        }
    };

    const resetForm = () => {
        const form = document.getElementById(formId) as HTMLFormElement;
        if (form) form.reset();
    };

    // Reset the form when the selected page changes so the values are correct
    useEffect(() => {
        if (selectedPage) resetForm();
    }, [selectedPage]);

    useEffect(() => {
        if (pages.length > 0) {
            const firstPage = Page.getFirstPage(pages);
            setIsFirstPage(selectedPage === firstPage);
        }
    }, [pages, selectedPage]);

    if (selectedPage)
        return (
            <SidebarCollapsible
                defaultOpen
                title={`Page ${selectedPage.name}`}
                className="mt-12"
            >
                <form
                    className="edit-group flex w-full flex-col gap-16 px-6"
                    id={formId}
                    onSubmit={handleSubmit}
                >
                    {/* <div className="input-group">
                    <label htmlFor="page-name">Name</label>
                    <Input type="text" value={selectedPage.name} onChange={undefined} id="page-name" />
                </div> */}
                    <div className="flex w-full items-center justify-between">
                        <label
                            className="w-full text-body text-text/80"
                            htmlFor={countsInputId}
                        >
                            Counts
                        </label>
                        <Input
                            compact
                            type="number"
                            className="w-fit min-w-0"
                            disabled={isFirstPage}
                            defaultValue={isFirstPage ? 0 : selectedPage.counts}
                            id={countsInputId}
                            onKeyDown={handleKeyDown}
                            onBlur={handleBlur}
                        />
                    </div>
                    <div className="flex w-full items-center justify-between gap-8">
                        <label
<<<<<<< HEAD
                            htmlFor={subsetInputId}
                            className="text-body text-text/80"
=======
                            htmlFor="page-order"
                            className="text-right text-body text-text/80"
>>>>>>> 9c78a6fb
                        >
                            Subset
                        </label>
                        <Input
                            compact
                            type="checkbox"
                            className="w-fit min-w-0"
                            disabled={isFirstPage}
                            onChange={(e) => {
                                const isChecked = e.target.checked;
                                if (
                                    selectedPage &&
                                    isChecked !== selectedPage.isSubset
                                ) {
                                    Page.updatePages([
                                        {
                                            id: selectedPage.id,
                                            is_subset: e.target.checked,
                                        },
                                    ]);
                                }
                            }}
                            defaultChecked={selectedPage.isSubset}
                            id={subsetInputId}
                        />
                    </div>
<<<<<<< HEAD
                    <div className="flex w-full items-center justify-between">
                        <label className="text-body text-text/80">
                            Measures
                        </label>
                        <p className="text-body leading-none text-text">
                            {selectedPage.measureRangeString()}
                        </p>
                    </div>
=======
                    {selectedPage.measures.length > 0 && (
                        <div className="flex w-full items-center justify-between gap-8">
                            <label className="text-body text-text/80">
                                Measures
                            </label>
                            <p className="text-right text-body leading-none text-text">
                                {selectedPage.measures.map((measure, index) => {
                                    return (
                                        <span key={index}>
                                            {" "}
                                            {measure.number}
                                            {index !==
                                                selectedPage.measures.length -
                                                    1 && ","}
                                        </span>
                                    );
                                })}
                            </p>
                        </div>
                    )}
>>>>>>> 9c78a6fb
                    {/* <div>
                    <label htmlFor="page-sets">Tempo</label>
                    Not yet implemented
                </div> */}
                    {/* This is here so the form submits when enter is pressed */}
                    <button type="submit" className="hidden">
                        Submit
                    </button>
                </form>
            </SidebarCollapsible>
        );
}

export default PageEditor;<|MERGE_RESOLUTION|>--- conflicted
+++ resolved
@@ -124,13 +124,8 @@
                     </div>
                     <div className="flex w-full items-center justify-between gap-8">
                         <label
-<<<<<<< HEAD
                             htmlFor={subsetInputId}
                             className="text-body text-text/80"
-=======
-                            htmlFor="page-order"
-                            className="text-right text-body text-text/80"
->>>>>>> 9c78a6fb
                         >
                             Subset
                         </label>
@@ -157,7 +152,6 @@
                             id={subsetInputId}
                         />
                     </div>
-<<<<<<< HEAD
                     <div className="flex w-full items-center justify-between">
                         <label className="text-body text-text/80">
                             Measures
@@ -166,28 +160,6 @@
                             {selectedPage.measureRangeString()}
                         </p>
                     </div>
-=======
-                    {selectedPage.measures.length > 0 && (
-                        <div className="flex w-full items-center justify-between gap-8">
-                            <label className="text-body text-text/80">
-                                Measures
-                            </label>
-                            <p className="text-right text-body leading-none text-text">
-                                {selectedPage.measures.map((measure, index) => {
-                                    return (
-                                        <span key={index}>
-                                            {" "}
-                                            {measure.number}
-                                            {index !==
-                                                selectedPage.measures.length -
-                                                    1 && ","}
-                                        </span>
-                                    );
-                                })}
-                            </p>
-                        </div>
-                    )}
->>>>>>> 9c78a6fb
                     {/* <div>
                     <label htmlFor="page-sets">Tempo</label>
                     Not yet implemented
