import { useCallback, useEffect, useRef, useState } from "react";
import { useSelectedMarchers } from "../../context/SelectedMarchersContext";
import { useSelectedPage } from "../../context/SelectedPageContext";
import { useFieldProperties } from "@/context/fieldPropertiesContext";
import { useMarcherPageStore } from "@/stores/MarcherPageStore";
import { ReadableCoords } from "@/global/classes/ReadableCoords";
import { SidebarCollapsible } from "@/components/sidebar/SidebarCollapsible";
import RegisteredActionButton from "../RegisteredActionButton";
import { RegisteredActionsObjects } from "@/utilities/RegisteredActionsHandler";
import { Button } from "../ui/Button";
<<<<<<< HEAD
import { Input } from "../ui/Input";
import {
    Select,
    SelectContent,
    SelectItem,
    SelectTriggerCompact,
} from "../ui/Select";
import { useShapePageStore } from "@/stores/ShapePageStore";
import type { ShapePageMarcher } from "electron/database/tables/ShapePageMarcherTable";
=======
import { MinMaxStepSizes, StepSize } from "@/global/classes/StepSize";
>>>>>>> 161f2cd6

function MarcherEditor() {
    const { selectedMarchers } = useSelectedMarchers()!;
    const [rCoords, setRCoords] = useState<ReadableCoords>();
    const [stepSize, setStepSize] = useState<StepSize>();
    const [minMaxStepSize, setMinMaxStepSize] = useState<MinMaxStepSizes>();
    const { marcherPages } = useMarcherPageStore()!;
    const { selectedPage } = useSelectedPage()!;
    const { fieldProperties } = useFieldProperties()!;
    const { shapePages } = useShapePageStore()!;
    const [spmsForThisPage, setSpmsForThisPage] = useState<ShapePageMarcher[]>(
        [],
    );

    const coordsFormRef = useRef<HTMLFormElement>(null);
    const xInputRef = useRef<HTMLInputElement>(null);
    const xDescriptionRef = useRef<HTMLSelectElement>(null);
    const xCheckpointRef = useRef<HTMLSelectElement>(null);
    const fieldSideRef = useRef<HTMLSelectElement>(null);
    const yInputRef = useRef<HTMLInputElement>(null);
    const yDescriptionRef = useRef<HTMLSelectElement>(null);
    const yCheckpointRef = useRef<HTMLSelectElement>(null);
    const detailsFormRef = useRef<HTMLFormElement>(null);

    const handleCoordsSubmit = (event: React.FormEvent<HTMLFormElement>) => {
        event.preventDefault();
        // const form = event.currentTarget;
        // const xSteps = form[xInputId].value;
        // const xDescription = form[xDescriptionId].value;
        // const yardLine = form[yardLineId].value;
        // const fieldSide = form[fieldSideId].value;
    };

    useEffect(() => {
        const shapePageIds = new Set<number>();
        for (const shapePage of shapePages) {
            if (shapePage.page_id === selectedPage?.id) {
                shapePageIds.add(shapePage.id);
            }
        }

        window.electron.getShapePageMarchers().then((response) => {
            if (response.success) {
                const spmsForThisPage = response.data.filter((spm) =>
                    shapePageIds.has(spm.shape_page_id),
                );
                setSpmsForThisPage(spmsForThisPage);
            } else {
                console.error(response.error);
            }
        });
    }, [selectedPage, shapePages]);

    const createLineIsVisible = useCallback(() => {
        const marcherIdsWithShapes = new Set<number>(
            spmsForThisPage.map((spm) => spm.marcher_id),
        );
        const selectedMarcherIds = selectedMarchers.map(
            (marcher) => marcher.id,
        );

        return !selectedMarcherIds.some((marcherId) =>
            marcherIdsWithShapes.has(marcherId),
        );
    }, [selectedMarchers, spmsForThisPage]);

    useEffect(() => {
        setRCoords(undefined);
        setStepSize(undefined);
        setMinMaxStepSize(undefined);
        if (!selectedMarchers || !selectedMarchers.length || !fieldProperties)
            return;

        if (selectedMarchers.length > 1) {
            if (selectedPage) {
                setMinMaxStepSize(
                    StepSize.getMinAndMaxStepSizesForMarchers({
                        marchers: selectedMarchers,
                        marcherPages,
                        page: selectedPage,
                        fieldProperties,
                    }),
                );
            }

            return;
        }

        const selectedMarcherPages = marcherPages.filter(
            (marcherPage) => marcherPage.marcher_id === selectedMarchers[0]?.id,
        );
        const selectedMarcherPage = selectedMarcherPages.find(
            (marcherPage) =>
                marcherPage.marcher_id === selectedMarchers[0]?.id &&
                marcherPage.page_id === selectedPage?.id,
        );
        if (selectedMarcherPage) {
            const newRcoords =
                ReadableCoords.fromMarcherPage(selectedMarcherPage);
            setRCoords(newRcoords);

            if (selectedPage) {
                const previousMarcherPage = selectedMarcherPages.find(
                    (previousMarcherPage) =>
                        previousMarcherPage.marcher_id ===
                            selectedMarcherPage.marcher_id &&
                        previousMarcherPage.page_id ===
                            selectedPage?.previousPageId,
                );
                setStepSize(
                    StepSize.createStepSizeForMarcher({
                        startingPage: previousMarcherPage,
                        endingPage: selectedMarcherPage,
                        page: selectedPage,
                        fieldProperties,
                    }),
                );
            }
        }
    }, [selectedMarchers, marcherPages, selectedPage, fieldProperties]);

    const resetForm = useCallback(() => {
        coordsFormRef.current?.reset();

        if (rCoords) {
            if (xInputRef.current)
                xInputRef.current.value = rCoords.xSteps.toString();
            if (xDescriptionRef.current)
                xDescriptionRef.current.value = rCoords.xDescription;
            if (xCheckpointRef.current)
                xCheckpointRef.current.value =
                    rCoords.xCheckpoint.terseName || rCoords.xCheckpoint.name;
            if (fieldSideRef.current)
                fieldSideRef.current.value = rCoords.side.toString();
            if (yInputRef.current)
                yInputRef.current.value = rCoords.ySteps.toString();
            if (yDescriptionRef.current)
                yDescriptionRef.current.value = rCoords.yDescription;
            if (yCheckpointRef.current)
                yCheckpointRef.current.value =
                    rCoords.yCheckpoint.terseName || rCoords.yCheckpoint.name;
        }

        detailsFormRef.current?.reset();
    }, [rCoords]);

    // Reset the form when the selected page changes so the values are correct
    useEffect(() => {
        resetForm();
    }, [selectedMarchers, rCoords, resetForm]);

    return (
        <>
            {selectedMarchers.length > 0 && (
                <div>
                    {selectedMarchers.length > 1 ? (
                        // Multiple marchers selected
                        <SidebarCollapsible
                            defaultOpen
                            title={`${selectedMarchers.length} Marchers`}
                            className="mt-12 flex flex-col gap-16"
                        >
                            <p className="w-full px-6 font-mono text-sub text-text/80">
                                {selectedMarchers
                                    .map((marcher) => marcher.drill_number)
                                    .join(", ")}
                            </p>
<<<<<<< HEAD
                            {selectedMarchers.length >= 3 &&
                                createLineIsVisible() && (
                                    <RegisteredActionButton
                                        className="btn-secondary"
                                        registeredAction={
                                            RegisteredActionsObjects.alignmentEventLine
                                        }
                                    >
                                        <Button
                                            size="compact"
                                            className="w-full"
                                        >
                                            Create Line
                                        </Button>
                                    </RegisteredActionButton>
                                )}
=======
                            {minMaxStepSize &&
                                minMaxStepSize.min &&
                                minMaxStepSize.max && (
                                    <div className="w-full px-6">
                                        <div className="">
                                            <p className="w-full leading-none opacity-80">
                                                Smallest step size
                                            </p>
                                        </div>
                                        <div className="mt-6 flex justify-between">
                                            <label className="text-body leading-none opacity-80">
                                                {
                                                    selectedMarchers.find(
                                                        (marcher) =>
                                                            marcher.id ===
                                                            minMaxStepSize.min
                                                                ?.marcher_id,
                                                    )?.drill_number
                                                }
                                            </label>
                                            <p className="text-body leading-none">
                                                {minMaxStepSize.min.displayString()}
                                            </p>
                                        </div>
                                        <div className="mt-12">
                                            <p className="w-full leading-none opacity-80">
                                                Largest step size
                                            </p>
                                        </div>
                                        <div className="flex justify-between pt-6">
                                            <label className="text-body leading-none opacity-80">
                                                {
                                                    selectedMarchers.find(
                                                        (marcher) =>
                                                            marcher.id ===
                                                            minMaxStepSize.max
                                                                ?.marcher_id,
                                                    )?.drill_number
                                                }
                                            </label>
                                            <p className="text-body leading-none">
                                                {minMaxStepSize.max.displayString()}
                                            </p>
                                        </div>
                                    </div>
                                )}
                            {selectedMarchers.length >= 3 && (
                                <RegisteredActionButton
                                    className="btn-secondary"
                                    registeredAction={
                                        RegisteredActionsObjects.alignmentEventLine
                                    }
                                >
                                    <Button className="w-full">
                                        Create Line
                                    </Button>
                                </RegisteredActionButton>
                            )}
>>>>>>> 161f2cd6
                        </SidebarCollapsible>
                    ) : (
                        // One marcher selected
                        <SidebarCollapsible
                            defaultOpen
                            title={`Marcher ${selectedMarchers[0].drill_number}`}
                            className="mt-12 flex flex-col gap-24"
                        >
                            {!rCoords ? (
                                <p className="text-body text-red">
                                    Error loading coordinates
                                </p>
                            ) : (
                                <form
                                    className="coords-editor edit-group flex flex-col gap-24"
                                    ref={coordsFormRef}
                                    onSubmit={handleCoordsSubmit}
                                >
                                    <div className="flex flex-col gap-8">
                                        <label
                                            htmlFor="xInput"
                                            className="mx-6 w-full text-body leading-none opacity-80"
                                        >
                                            X
                                        </label>
                                        <div className="flex w-full flex-wrap gap-4">
                                            {/* Maybe on change of all of the variables updating, but only when clicking off for the steps */}
                                            <span className="w-[3.5rem]">
                                                <Input
                                                    compact
                                                    disabled
                                                    type="number"
                                                    value={rCoords?.xSteps}
                                                    className="w-full disabled:cursor-auto disabled:placeholder-text disabled:opacity-100"
                                                />
                                            </span>
                                            <Select
                                                disabled
                                                value={rCoords.xDescription}
                                            >
                                                <SelectTriggerCompact
                                                    label={rCoords.xDescription}
                                                    className="disabled:cursor-auto disabled:opacity-100"
                                                />
                                                <SelectContent>
                                                    <SelectItem
                                                        value={
                                                            rCoords.xDescription
                                                        }
                                                    >
                                                        {rCoords.xDescription}
                                                    </SelectItem>
                                                </SelectContent>
                                            </Select>
                                            <Select
                                                disabled
                                                value={
                                                    rCoords.xCheckpoint
                                                        .terseName ||
                                                    rCoords.xCheckpoint.name
                                                }
                                            >
                                                <SelectTriggerCompact
                                                    label={
                                                        rCoords.xCheckpoint
                                                            .terseName ||
                                                        rCoords.xCheckpoint.name
                                                    }
                                                    className="disabled:cursor-auto disabled:opacity-100"
                                                />
                                                <SelectContent>
                                                    <SelectItem
                                                        value={
                                                            rCoords.xCheckpoint
                                                                .terseName ||
                                                            rCoords.xCheckpoint
                                                                .name
                                                        }
                                                    >
                                                        {rCoords.xCheckpoint
                                                            .terseName ||
                                                            rCoords.xCheckpoint
                                                                .name}
                                                    </SelectItem>
                                                </SelectContent>
                                            </Select>
                                            <Select
                                                disabled
                                                value={`S${rCoords.side}`}
                                            >
                                                <SelectTriggerCompact
                                                    className="disabled:cursor-auto disabled:opacity-100"
                                                    label={`S${rCoords.side}`}
                                                />
                                                <SelectContent>
                                                    <SelectItem
                                                        value={`S${rCoords.side}`}
                                                    >{`S${rCoords.side}`}</SelectItem>
                                                </SelectContent>
                                            </Select>
                                        </div>
                                    </div>
                                    <div className="flex flex-col gap-8">
                                        <label
                                            htmlFor="yInput"
                                            className="mx-6 w-full text-body leading-none opacity-80"
                                        >
                                            Y
                                        </label>
                                        <div className="flex w-full flex-wrap gap-4">
                                            <span className="w-[3.5rem]">
                                                <Input
                                                    compact
                                                    disabled
                                                    type="number"
                                                    value={rCoords?.ySteps}
                                                    className="w-full disabled:cursor-auto disabled:placeholder-text disabled:opacity-100"
                                                />
                                            </span>
                                            <Select
                                                disabled
                                                value={rCoords.yDescription}
                                            >
                                                <SelectTriggerCompact
                                                    label={rCoords.yDescription}
                                                    className="disabled:cursor-auto disabled:opacity-100"
                                                />
                                                <SelectContent>
                                                    <SelectItem
                                                        value={
                                                            rCoords.yDescription
                                                        }
                                                    >
                                                        {rCoords.yDescription}
                                                    </SelectItem>
                                                </SelectContent>
                                            </Select>
                                            <Select
                                                disabled
                                                value={
                                                    rCoords.yCheckpoint
                                                        .terseName ||
                                                    rCoords.yCheckpoint.name
                                                }
                                            >
                                                <SelectTriggerCompact
                                                    label={
                                                        rCoords.yCheckpoint
                                                            .terseName ||
                                                        rCoords.yCheckpoint.name
                                                    }
                                                    className="disabled:cursor-auto disabled:opacity-100"
                                                />
                                                <SelectContent>
                                                    <SelectItem
                                                        value={
                                                            rCoords.yCheckpoint
                                                                .terseName ||
                                                            rCoords.yCheckpoint
                                                                .name
                                                        }
                                                    >
                                                        {rCoords.yCheckpoint
                                                            .terseName ||
                                                            rCoords.yCheckpoint
                                                                .name}
                                                    </SelectItem>
                                                </SelectContent>
                                            </Select>
                                        </div>
                                    </div>
                                    {stepSize !== undefined && (
                                        <div className="flex justify-between px-6">
                                            <label className="text-body leading-none opacity-80">
                                                Step Size
                                            </label>

                                            <p className="bg-transparent text-body leading-none">
                                                {stepSize.displayString()}
                                            </p>
                                        </div>
                                    )}
                                    {/* This is here so the form submits when enter is pressed */}
                                    <button
                                        type="submit"
                                        style={{ display: "none" }}
                                    >
                                        Submit
                                    </button>
                                </form>
                            )}
                            <form
                                className="marcher-details-editor flex flex-col gap-24"
                                ref={detailsFormRef}
                            >
                                <div className="flex items-center justify-between px-6">
                                    <label
                                        htmlFor="name-input"
                                        className="text-body leading-none opacity-80"
                                    >
                                        Name
                                    </label>

                                    <span className="w-[7rem]">
                                        <Input
                                            compact
                                            disabled
                                            value={
                                                selectedMarchers[0].name ===
                                                    null ||
                                                selectedMarchers[0].name ===
                                                    " " ||
                                                selectedMarchers[0].name
                                                    .length < 1
                                                    ? "-"
                                                    : selectedMarchers[0].name
                                            }
                                            className="w-full disabled:cursor-auto disabled:placeholder-text disabled:opacity-100"
                                        />
                                    </span>
                                </div>
                                <div className="flex items-center justify-between px-6">
                                    <label
                                        htmlFor="section-input"
                                        className="text-body leading-none opacity-80"
                                    >
                                        Section
                                    </label>
                                    <span className="w-[7rem]">
                                        <Input
                                            compact
                                            disabled
                                            value={selectedMarchers[0].section}
                                            className="w-full disabled:cursor-auto disabled:placeholder-text disabled:opacity-100"
                                        />
                                    </span>
                                </div>
                                <div className="flex items-center justify-between px-6">
                                    <label
                                        htmlFor="drill-number-input"
                                        className="text-body leading-none opacity-80"
                                    >
                                        Drill Number
                                    </label>
                                    <span className="w-[7rem]">
                                        <Input
                                            compact
                                            disabled
                                            value={
                                                selectedMarchers[0].drill_number
                                            }
                                            className="w-full disabled:cursor-auto disabled:placeholder-text disabled:opacity-100"
                                        />
                                    </span>
                                </div>
                                {/* This is here so the form submits when enter is pressed */}
                                <button
                                    type="submit"
                                    style={{ display: "none" }}
                                >
                                    Submit
                                </button>
                            </form>
                        </SidebarCollapsible>
                    )}
                </div>
            )}
        </>
    );
}

export default MarcherEditor;<|MERGE_RESOLUTION|>--- conflicted
+++ resolved
@@ -8,7 +8,6 @@
 import RegisteredActionButton from "../RegisteredActionButton";
 import { RegisteredActionsObjects } from "@/utilities/RegisteredActionsHandler";
 import { Button } from "../ui/Button";
-<<<<<<< HEAD
 import { Input } from "../ui/Input";
 import {
     Select,
@@ -18,9 +17,7 @@
 } from "../ui/Select";
 import { useShapePageStore } from "@/stores/ShapePageStore";
 import type { ShapePageMarcher } from "electron/database/tables/ShapePageMarcherTable";
-=======
 import { MinMaxStepSizes, StepSize } from "@/global/classes/StepSize";
->>>>>>> 161f2cd6
 
 function MarcherEditor() {
     const { selectedMarchers } = useSelectedMarchers()!;
@@ -188,7 +185,52 @@
                                     .map((marcher) => marcher.drill_number)
                                     .join(", ")}
                             </p>
-<<<<<<< HEAD
+                            {minMaxStepSize &&
+                                minMaxStepSize.min &&
+                                minMaxStepSize.max && (
+                                    <div className="w-full px-6">
+                                        <div className="">
+                                            <p className="w-full leading-none opacity-80">
+                                                Smallest step size
+                                            </p>
+                                        </div>
+                                        <div className="mt-6 flex justify-between">
+                                            <label className="text-body leading-none opacity-80">
+                                                {
+                                                    selectedMarchers.find(
+                                                        (marcher) =>
+                                                            marcher.id ===
+                                                            minMaxStepSize.min
+                                                                ?.marcher_id,
+                                                    )?.drill_number
+                                                }
+                                            </label>
+                                            <p className="text-body leading-none">
+                                                {minMaxStepSize.min.displayString()}
+                                            </p>
+                                        </div>
+                                        <div className="mt-12">
+                                            <p className="w-full leading-none opacity-80">
+                                                Largest step size
+                                            </p>
+                                        </div>
+                                        <div className="flex justify-between pt-6">
+                                            <label className="text-body leading-none opacity-80">
+                                                {
+                                                    selectedMarchers.find(
+                                                        (marcher) =>
+                                                            marcher.id ===
+                                                            minMaxStepSize.max
+                                                                ?.marcher_id,
+                                                    )?.drill_number
+                                                }
+                                            </label>
+                                            <p className="text-body leading-none">
+                                                {minMaxStepSize.max.displayString()}
+                                            </p>
+                                        </div>
+                                    </div>
+                                )}
                             {selectedMarchers.length >= 3 &&
                                 createLineIsVisible() && (
                                     <RegisteredActionButton
@@ -205,66 +247,6 @@
                                         </Button>
                                     </RegisteredActionButton>
                                 )}
-=======
-                            {minMaxStepSize &&
-                                minMaxStepSize.min &&
-                                minMaxStepSize.max && (
-                                    <div className="w-full px-6">
-                                        <div className="">
-                                            <p className="w-full leading-none opacity-80">
-                                                Smallest step size
-                                            </p>
-                                        </div>
-                                        <div className="mt-6 flex justify-between">
-                                            <label className="text-body leading-none opacity-80">
-                                                {
-                                                    selectedMarchers.find(
-                                                        (marcher) =>
-                                                            marcher.id ===
-                                                            minMaxStepSize.min
-                                                                ?.marcher_id,
-                                                    )?.drill_number
-                                                }
-                                            </label>
-                                            <p className="text-body leading-none">
-                                                {minMaxStepSize.min.displayString()}
-                                            </p>
-                                        </div>
-                                        <div className="mt-12">
-                                            <p className="w-full leading-none opacity-80">
-                                                Largest step size
-                                            </p>
-                                        </div>
-                                        <div className="flex justify-between pt-6">
-                                            <label className="text-body leading-none opacity-80">
-                                                {
-                                                    selectedMarchers.find(
-                                                        (marcher) =>
-                                                            marcher.id ===
-                                                            minMaxStepSize.max
-                                                                ?.marcher_id,
-                                                    )?.drill_number
-                                                }
-                                            </label>
-                                            <p className="text-body leading-none">
-                                                {minMaxStepSize.max.displayString()}
-                                            </p>
-                                        </div>
-                                    </div>
-                                )}
-                            {selectedMarchers.length >= 3 && (
-                                <RegisteredActionButton
-                                    className="btn-secondary"
-                                    registeredAction={
-                                        RegisteredActionsObjects.alignmentEventLine
-                                    }
-                                >
-                                    <Button className="w-full">
-                                        Create Line
-                                    </Button>
-                                </RegisteredActionButton>
-                            )}
->>>>>>> 161f2cd6
                         </SidebarCollapsible>
                     ) : (
                         // One marcher selected
