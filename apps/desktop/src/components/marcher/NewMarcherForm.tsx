--- conflicted
+++ resolved
@@ -19,11 +19,8 @@
 import { useSidebarModalStore } from "@/stores/SidebarModalStore";
 import { MarcherListContents } from "./MarchersModal";
 import FormField from "../ui/FormField";
-<<<<<<< HEAD
 import { useMarchersWithVisuals } from "@/global/classes/MarcherVisualGroup";
-=======
 import { T, useTolgee } from "@tolgee/react";
->>>>>>> b4efbec8
 
 interface NewMarcherFormProps {
     disabledProp?: boolean;
