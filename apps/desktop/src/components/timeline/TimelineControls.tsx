--- conflicted
+++ resolved
@@ -17,11 +17,8 @@
 import { useUiSettingsStore } from "@/stores/UiSettingsStore";
 import { useFullscreenStore } from "@/stores/FullscreenStore";
 import { clsx } from "clsx";
-<<<<<<< HEAD
 import { AudioClock } from "./Clock";
-=======
 import { T, useTolgee } from "@tolgee/react";
->>>>>>> b4efbec8
 
 export default function TimelineControls() {
     const { isFullscreen, toggleFullscreen } = useFullscreenStore();
@@ -34,16 +31,10 @@
             )}
         >
             {!isFullscreen && (
-<<<<<<< HEAD
                 <div className="flex items-center justify-between gap-6">
-                    <p className="text-body text-text/60">Timeline</p>
+                    <T keyName="timeline.label" />
                     <AudioClock />
                 </div>
-=======
-                <p className="text-body text-text/60">
-                    <T keyName="timeline.label" />
-                </p>
->>>>>>> b4efbec8
             )}
 
             <div
